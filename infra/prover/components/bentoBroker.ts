import * as pulumi from '@pulumi/pulumi';
import * as aws from '@pulumi/aws';
import { config } from 'process';
import { getEnvVar, ChainId, getServiceNameV1, Severity } from "../../util";
import { createProverAlarms } from './brokerAlarms';

export class BentoEC2Broker extends pulumi.ComponentResource {
    public updateCommandArn: pulumi.Output<string>;
    public updateCommandId: pulumi.Output<string>;
    public updateInstanceRole: aws.iam.Role;
    public instance: aws.ec2.Instance;

    constructor(name: string, args: {
        chainId: string;
        gitBranch: string;
        segmentSize: number;
        snarkTimeout: number;
        privateKey: string | pulumi.Output<string>;
        ethRpcUrl: string | pulumi.Output<string>;
        orderStreamUrl: string | pulumi.Output<string>;
        baseStackName: string;
        vpcId: pulumi.Output<any>;
        pubSubNetIds: pulumi.Output<any>;
        dockerDir: string;
        dockerTag: string;
        setVerifierAddress: string;
        boundlessMarketAddress: string;
        ciCacheSecret?: pulumi.Output<string>;
        githubTokenSecret?: pulumi.Output<string>;
        brokerTomlPath: string;
        boundlessAlertsTopicArns?: string[];
        sshPublicKey?: string | pulumi.Output<string>;
        logJson?: boolean;
    }, opts?: pulumi.ComponentResourceOptions) {
        super(name, name, opts);

        const {
            boundlessMarketAddress,
            setVerifierAddress,
            ethRpcUrl,
            sshPublicKey,
            brokerTomlPath,
            privateKey,
            orderStreamUrl,
            pubSubNetIds,
            gitBranch,
            boundlessAlertsTopicArns,
            segmentSize,
            snarkTimeout,
            logJson
        } = args;

        const region = "us-west-2";
        const serviceName = name;

        let sshKey: aws.ec2.KeyPair | undefined = undefined;
        if (sshPublicKey) {
            sshKey = new aws.ec2.KeyPair("ssh-key", {
                publicKey: sshPublicKey,
            });
        }

        const ethRpcUrlSecret = new aws.secretsmanager.Secret(`${serviceName}-brokerEthRpc`);
        new aws.secretsmanager.SecretVersion(`${serviceName}-brokerEthRpc`, {
            secretId: ethRpcUrlSecret.id,
            secretString: ethRpcUrl,
        });

        const privateKeySecret = new aws.secretsmanager.Secret(`${serviceName}-brokerPrivateKey`);
        new aws.secretsmanager.SecretVersion(`${serviceName}-privateKeyValue`, {
            secretId: privateKeySecret.id,
            secretString: privateKey,
        });

        const orderStreamUrlSecret = new aws.secretsmanager.Secret(`${serviceName}-brokerOrderStreamUrl`);
        new aws.secretsmanager.SecretVersion(`${serviceName}-brokerOrderStreamUrl`, {
            secretId: orderStreamUrlSecret.id,
            secretString: orderStreamUrl,
        });

        const brokerS3Bucket = new aws.s3.Bucket(serviceName, {
            bucketPrefix: serviceName.substring(0, 35), // Restrict to max length of the bucket prefix
            tags: {
                Name: serviceName,
            },
        });
        const brokerS3BucketName = brokerS3Bucket.bucket.apply(n => n);

        const tomlToUpload = new pulumi.asset.FileAsset(brokerTomlPath);
        const setupScriptToUpload = new pulumi.asset.FileAsset("../../scripts/setup.sh");
        const justfileToUpload = new pulumi.asset.FileAsset("../../justfile");
        const composeYmlToUpload = new pulumi.asset.FileAsset("../../compose.yml");
        const brokerTomlBucketObject = new aws.s3.BucketObject(serviceName, {
            bucket: brokerS3Bucket.id,
            key: 'broker.toml',
            source: tomlToUpload,
        });

        const setupScriptBucketObject = new aws.s3.BucketObject(`${serviceName}-setup-script`, {
            bucket: brokerS3Bucket.id,
            key: 'setup.sh',
            source: setupScriptToUpload,
        });

        const justfileBucketObject = new aws.s3.BucketObject(`${serviceName}-justfile`, {
            bucket: brokerS3Bucket.id,
            key: 'justfile',
            source: justfileToUpload,
        });

        const composeYmlBucketObject = new aws.s3.BucketObject(`${serviceName}-compose-yml`, {
            bucket: brokerS3Bucket.id,
            key: 'compose.yml',
            source: composeYmlToUpload,
        });

        // Create security group for the EC2 instance
        const securityGroup = new aws.ec2.SecurityGroup(`${name}-sg`, {
            vpcId: args.vpcId,
            description: "Enable SSH access and outbound access",
            ingress: [
                {
                    protocol: "tcp",
                    fromPort: 22,
                    toPort: 22,
                    cidrBlocks: ["0.0.0.0/0"],
                },
            ],
            egress: [
                {
                    protocol: "-1",
                    fromPort: 0,
                    toPort: 0,
                    cidrBlocks: ["0.0.0.0/0"],
                },
            ],
            tags: {
                Name: `${name}-sg`,
            },
        }, { parent: this });

        // Create IAM role for the EC2 instance
        const role = new aws.iam.Role(`${name}-role`, {
            assumeRolePolicy: JSON.stringify({
                Version: "2012-10-17",
                Statement: [{
                    Action: "sts:AssumeRole",
                    Principal: {
                        Service: "ec2.amazonaws.com",
                    },
                    Effect: "Allow",
                }],
            }),
        }, { parent: this });

        // Attach policies to enable us to use SSM to run updates on the instance
        new aws.iam.RolePolicyAttachment(`${name}-ssm-policy`, {
            role: role.name,
            policyArn: "arn:aws:iam::aws:policy/AmazonSSMManagedInstanceCore",
        }, { parent: this });

        // Add policy to allow access to secrets, get config files from S3, get config from SSM, and write logs to CloudWatch
        new aws.iam.RolePolicy(`${name}-policy`, {
            role: role.id,
            policy: {
                Version: "2012-10-17",
                Statement: [
                    {
                        Effect: "Allow",
                        Action: [
                            "secretsmanager:GetSecretValue",
                            "secretsmanager:ListSecrets"
                        ],
                        Resource: [
                            ethRpcUrlSecret.arn,
                            privateKeySecret.arn,
                            orderStreamUrlSecret.arn
                        ],
                    },
                    {
                        Effect: 'Allow',
                        Action: [
                            's3:GetObject',
                            's3:ListObject',
                            's3:HeadObject'
                        ],
                        Resource: [
                            brokerTomlBucketObject.arn,
                            setupScriptBucketObject.arn,
                            justfileBucketObject.arn,
                            composeYmlBucketObject.arn
                        ],
                    },
                    {
                        Effect: "Allow",
                        Action: [
                            "ssm:SendCommand",
                            "ssm:GetParameter",
                            "ssm:GetParameters"
                        ],
                        Resource: [
                            pulumi.interpolate`arn:aws:ssm:*:*:parameter/*`
                        ]
                    },
                    {
                        Effect: 'Allow',
                        Action: [
                            'logs:CreateLogGroup',
                            'logs:CreateLogStream',
                            'logs:PutLogEvents',
                            'logs:DescribeLogStreams'
                        ],
                        Resource: [
                            'arn:aws:logs:*:*:log-group:*'
                        ]
                    },
                    {
                        Effect: 'Allow',
                        Action: [
                            'ec2:DescribeInstanceStatus',
                            'ec2:DescribeTags',
                            'ec2:DescribeVolumes',
                            'ec2:DescribeTags'
                        ],
                        Resource: '*'
                    },
                    {
                        Effect: 'Allow',
                        Action: [
                            'cloudwatch:PutMetricData',
                        ],
                        Resource: '*'
                    }
                ]
            }
        }, { parent: this });

        // Create SSM document for updates
        const updateDocument = new aws.ssm.Document(`${name}-update-doc`, {
            name: `${name}-update-doc`,
            documentType: "Command",
            content: JSON.stringify({
                schemaVersion: "2.2",
                description: "Update Bento Prover",
                mainSteps: [
                    {
                        action: "aws:runShellScript",
                        name: "updateProver",
                        inputs: {
                            runCommand: [
                                `set -eu`,
                                `echo "Fetching Git Branch and Broker Config"`,
                                `export CONFIG=$(aws --region ${region} ssm get-parameter --name "/boundless/${name}/broker-config" --query Parameter.Value --output text)`,
                                `export BUCKET=$(echo $CONFIG | jq -r '.brokerBucket')`,
                                `export GIT_BRANCH=$(echo $CONFIG | jq -r '.gitBranch')`,
                                `echo "Stopping Broker"`,
                                "systemctl stop boundless-broker.service",
                                `echo "Updating source code to latest on $GIT_BRANCH"`,
                                "git reset --hard",
                                `git checkout $GIT_BRANCH`,
                                `git pull`,
                                `echo "Copying Broker Toml"`,
                                "aws s3 cp s3://$BUCKET/broker.toml ./broker.toml",
                                `echo "Copying Justfile"`,
                                "aws s3 cp s3://$BUCKET/justfile ./justfile",
                                `echo "Copying Compose Yml"`,
                                "aws s3 cp s3://$BUCKET/compose.yml ./compose.yml",
                                `echo "Refreshing Broker Env File"`,
                                "/local/create-broker-env.sh",
                                `echo "Restarting Broker"`,
                                "systemctl start boundless-broker.service"
                            ],
                            timeoutSeconds: 7200,
                            workingDirectory: "/local/boundless"
                        }
                    }
                ]
            }),
        }, { parent: this });

        // Create IAM role for CI/CD to execute SSM commands
        const updateInstanceRole = new aws.iam.Role(`${name}-ssm-up-role`, {
            assumeRolePolicy: JSON.stringify({
                Version: "2012-10-17",
                Statement: [{
                    Action: "sts:AssumeRole",
                    Principal: {
                        Service: "codebuild.amazonaws.com",
                    },
                    Effect: "Allow",
                }],
            }),
        }, { parent: this });

        // Attach policy to allow CI role to execute SSM commands
        new aws.iam.RolePolicy(`${name}-update-instance-ssm-policy`, {
            role: updateInstanceRole.id,
            policy: {
                Version: "2012-10-17",
                Statement: [{
                    Effect: "Allow",
                    Action: [
                        "ssm:SendCommand",
                        "ssm:GetParameter",
                        "ssm:GetParameters"
                    ],
                    Resource: [
                        updateDocument.arn,
                        pulumi.interpolate`arn:aws:ssm:*:*:parameter/*`
                    ]
                },
                {
                    Effect: 'Allow',
                    Action: [
                        's3:GetObject',
                        's3:ListObject',
                        's3:HeadObject'
                    ],
                    Resource: [
                        brokerTomlBucketObject.arn
                    ],
                }]
            }
        }, { parent: this });

        // Store all config in a json string in SSM. 
        // EC2 instances will fetch this config and use it to setup the environment.
        // During updates, the instance will fetch the latest config from SSM and overwrite the existing files.
        const ethRpcUrlSecretArn = ethRpcUrlSecret.arn.apply(arn => arn);
        const privateKeySecretArn = privateKeySecret.arn.apply(arn => arn);
        const orderStreamUrlSecretArn = orderStreamUrlSecret.arn.apply(arn => arn);
        const brokerConfigName = `/boundless/${name}/broker-config`;
        pulumi.all([
            brokerS3BucketName,
            ethRpcUrlSecretArn,
            privateKeySecretArn,
            orderStreamUrlSecretArn
        ]).apply(([brokerBucket, ethRpcArn, privateKeyArn, orderStreamArn]) => {
            new aws.ssm.Parameter(`${name}-broker-config`, {
                name: brokerConfigName,
                type: "String",
                value: JSON.stringify({
                    name,
                    region,
                    brokerBucket,
                    setVerifierAddress: setVerifierAddress,
                    boundlessMarketAddress,
                    gitBranch,
                    segmentSize,
                    snarkTimeout,
                    secretArns: {
                        ethRpcUrl: ethRpcArn,
                        privateKey: privateKeyArn,
                        orderStreamUrl: orderStreamArn
                    },
                    logJson: logJson ?? false
                }),
            }, { parent: this });
        });

        // User data script to set up the Boundless Prover
        const userData = pulumi.interpolate`#!/bin/bash
set -euxo pipefail

# Format and mount the instance store volume. 
# We use instance storage rather than EBS to avoid issues with sqlite.
export VOLUME_NAME=/dev/$(lsblk -o NAME,MODEL,SIZE,MOUNTPOINT | awk '/NVMe Instance Storage/ {print $1}' | head -n1)
mkfs -t xfs $VOLUME_NAME
mkdir -p /local
mount $VOLUME_NAME /local

# Add mount information to fstab using UUID for stability across reboots
UUID=$(blkid -s UUID -o value "$VOLUME_NAME")
if ! grep -q "$UUID" /etc/fstab; then
    echo "UUID=$UUID /local xfs defaults,nofail 0 2" >> /etc/fstab
fi

# Ensure ubuntu user has access to /local directory and all future files/folders
# This user is used by systemd to run the broker.
chown ubuntu:ubuntu /local
chmod 775 /local
apt-get install -y acl
setfacl -R -d -m u::rwx,g::rwx,o::rx /local
setfacl -R -m u::rwx,g::rwx,o::rx /local

# Install Just, jq, AWS CLI
apt-get update
apt-get install -y awscli jq
snap install --edge --classic just

# Install CloudWatch agent.
curl -O https://s3.amazonaws.com/amazoncloudwatch-agent/ubuntu/amd64/latest/amazon-cloudwatch-agent.deb
sudo dpkg -i -E ./amazon-cloudwatch-agent.deb


# Create CloudWatch agent configuration
cat > /opt/aws/amazon-cloudwatch-agent/bin/config.json << 'EOF'
{
    "agent": {
        "metrics_collection_interval": 60,
        "run_as_user": "root"
    },
    "metrics": {
        "namespace": "Boundless/Services/${name}",
        "metrics_collected": {
            "nvidia_gpu": {
                "measurement": [
                    "utilization_gpu",
                    "memory_total",
                    "memory_used",
                    "memory_free"
                ]
            },
	        "mem": {
                "measurement": [
                    "mem_used_percent",
                    "mem_available",
                    "mem_free",
                    "mem_total"
                ]
            }
        },
        "aggregation_dimensions": [[]]
    },
    "logs": {
        "logs_collected": {
            "files": {
                "collect_list": [
                    {
                        "file_path": "/var/log/setup.log",
                        "log_group_name": "${name}/setup-script-logs",
                        "log_stream_name": "${name}/setup-script-logs"
                    },
                    {
                        "file_path": "/var/log/syslog",
                        "log_group_name": "${name}/syslog",
                        "log_stream_name": "${name}/syslog"
                    },
                    {
                        "file_path": "/var/log/*.log",
                        "log_group_name": "${name}/all-var-logs",
                        "log_stream_name": "${name}/all-var-logs"
                    },
                    {
                        "file_path": "/local/docker/containers/*/*.log",
                        "log_group_name": "${name}",
                        "log_stream_name": "${name}",
                        "filters": [
                            {
                                "type": "include",
                                "expression": "broker"
                            }
                        ]
                    },
                    {
                        "file_path": "/local/docker/containers/*/*.log",
                        "log_group_name": "${name}/bento",
                        "log_stream_name": "${name}/bento",
                        "filters": [
                            {
                                "type": "exclude",
                                "expression": "broker"
                            }
                        ]
                    }
                ]
            }
        }
    }
}
EOF

# Copy config to default location. Restart CloudWatch agent.
sudo cp /opt/aws/amazon-cloudwatch-agent/bin/config.json \
   /opt/aws/amazon-cloudwatch-agent/etc/amazon-cloudwatch-agent.json

systemctl daemon-reload
systemctl enable amazon-cloudwatch-agent
systemctl start amazon-cloudwatch-agent

# Get config from Parameter Store needed for setup.
export CONFIG=$(aws --region ${region} ssm get-parameter --name ${brokerConfigName} --query Parameter.Value --output text)

# Clone Boundless repository into our instance storage
export GIT_BRANCH=$(echo $CONFIG | jq -r '.gitBranch')
cd /local
git clone https://github.com/boundless-xyz/boundless.git
cd boundless
git checkout $GIT_BRANCH

# Get the custom compose.yml, broker toml, justfile, and setup script that we uploaded to S3 in advance.
# This is only necessary when you are trying to deploy .
export BUCKET=$(echo $CONFIG | jq -r '.brokerBucket')
aws s3 cp s3://$BUCKET/compose.yml /local/boundless/compose.yml
aws s3 cp s3://$BUCKET/broker.toml /local/boundless/broker.toml
aws s3 cp s3://$BUCKET/setup.sh /local/boundless/scripts/setup.sh
aws s3 cp s3://$BUCKET/justfile /local/boundless/justfile

# Run Boundless setup scripts to install dependencies (docker, nvidia-container-toolkit, etc).
export SUDO_USER=ubuntu
export HOME=/home/ubuntu
chmod +x /local/boundless/scripts/setup.sh
/local/boundless/scripts/setup.sh

# Create a script that creates a broker env file with all environment variables set.
# This script is run when the instance is rebooted, and when the instance is updated.
cat > /local/create-broker-env.sh << 'EOF'
#!/bin/bash
set -x

# Fetch and parse configuration from Parameter Store
CONFIG=$(aws --region ${region} ssm get-parameter --name ${brokerConfigName} --query Parameter.Value --output text)
REGION=$(echo $CONFIG | jq -r '.region')
BUCKET=$(echo $CONFIG | jq -r '.brokerBucket')
SET_VERIFIER_ADDRESS=$(echo $CONFIG | jq -r '.setVerifierAddress')
BOUNDLESS_MARKET_ADDRESS=$(echo $CONFIG | jq -r '.boundlessMarketAddress')
ETH_RPC_URL_SECRET_ARN=$(echo $CONFIG | jq -r '.secretArns.ethRpcUrl')
PRIVATE_KEY_SECRET_ARN=$(echo $CONFIG | jq -r '.secretArns.privateKey')
ORDER_STREAM_URL_SECRET_ARN=$(echo $CONFIG | jq -r '.secretArns.orderStreamUrl')
SEGMENT_SIZE=$(echo $CONFIG | jq -r '.segmentSize')
SNARK_TIMEOUT=$(echo $CONFIG | jq -r '.snarkTimeout')
LOG_JSON=$(echo $CONFIG | jq -r '.logJson')
# Get secrets from AWS Secrets Manager
RPC_URL=$(aws --region ${region} secretsmanager get-secret-value --secret-id $ETH_RPC_URL_SECRET_ARN --query SecretString --output text)
PRIVATE_KEY=$(aws --region ${region} secretsmanager get-secret-value --secret-id $PRIVATE_KEY_SECRET_ARN --query SecretString --output text)
ORDER_STREAM_URL=$(aws --region ${region} secretsmanager get-secret-value --secret-id $ORDER_STREAM_URL_SECRET_ARN --query SecretString --output text)

# Create the env file for the broker.
rm -f /local/.env.broker
touch /local/.env.broker
chmod 770 /local/.env.broker

cat > /local/.env.broker << ENVEOF
HOME=/home/ubuntu
BUCKET=$BUCKET
SET_VERIFIER_ADDRESS=$SET_VERIFIER_ADDRESS
BOUNDLESS_MARKET_ADDRESS=$BOUNDLESS_MARKET_ADDRESS
AWS_REGION=$REGION
RPC_URL=$RPC_URL
PRIVATE_KEY=$PRIVATE_KEY
ORDER_STREAM_URL=$ORDER_STREAM_URL
SEGMENT_SIZE=$SEGMENT_SIZE
SNARK_TIMEOUT=$SNARK_TIMEOUT
LOG_JSON=$LOG_JSON
ENVEOF

EOF

chmod +x /local/create-broker-env.sh

# Update Docker daemon configuration to use the local instance store
jq '. + {"data-root": "/local/docker", "storage-driver": "overlay2"}' /etc/docker/daemon.json > /etc/docker/daemon.json.tmp
mv /etc/docker/daemon.json.tmp /etc/docker/daemon.json

# Restart Docker to apply changes
systemctl restart docker

# Create systemd service for broker that runs after the instance is rebooted.
cat > /etc/systemd/system/boundless-broker.service << 'EOF'
[Unit]
Description=Boundless Broker Service
After=network.target docker.service
Requires=docker.service
# Wait for the mount to be ready
After=local.mount
Requires=local.mount
# Wait for snapd to be ready
After=snapd.service
Requires=snapd.service

[Service]
Type=simple
User=ubuntu
ExecStartPre=/local/create-broker-env.sh
WorkingDirectory=/local/boundless
ExecStart=/snap/bin/just broker up /local/.env.broker detached=false
ExecStop=/snap/bin/just broker down
KillSignal=SIGTERM
Restart=always
RestartSec=10
TimeoutStartSec=3600
TimeoutStopSec=7200

[Install]
WantedBy=multi-user.target
EOF

# Enable and start the service
systemctl daemon-reload
systemctl enable boundless-broker.service

# Reboot the system to apply the changes from the setup script.
reboot
    `;

        const subnetId = pubSubNetIds.apply((subnets) => subnets[0]);
        const instanceProfile = new aws.iam.InstanceProfile(`${name}-profile`, {
            role: role.name,
        }, { parent: this });

        this.instance = new aws.ec2.Instance(`${name}-instance`, {
            instanceType: "g4dn.2xlarge", // 1 GPU, 1 x 225 NVMe SSD
            ami: "ami-016d360a89daa11ba", // Ubuntu 22.04 LTS amd64 AMI us-west-2
            subnetId: subnetId,
            keyName: sshKey?.keyName,
            vpcSecurityGroupIds: [securityGroup.id],
            iamInstanceProfile: instanceProfile.name,
            userData: userData,
            userDataReplaceOnChange: true,
            associatePublicIpAddress: true,
            tags: {
                Name: `${name}-instance`,
            },
            rootBlockDevice: {
                volumeSize: 100,
                volumeType: "gp3",
            },
        }, { parent: this });

        // Store the instance ID in SSM for retrieval during updates
        new aws.ssm.Parameter(`${name}-instance-id`, {
            name: `/boundless/${name}/instance-id`,
            type: "String",
            value: this.instance.id,
        }, { parent: this });

        // Ensure the log group exists for when we create the alarms.
        const logGroup = new aws.cloudwatch.LogGroup(`${name}-log-group`, {
            name: name,
            retentionInDays: 0,
        }, { parent: this });

        const alarmActions = boundlessAlertsTopicArns ?? [];

        createProverAlarms(serviceName, pulumi.output(logGroup), [logGroup, this.instance], alarmActions);

        this.instance.id.apply((instanceId) => {
            new aws.cloudwatch.MetricAlarm(`${serviceName}-cpu-util-${Severity.SEV2}`, {
                name: `${serviceName}-cpu-util-${Severity.SEV2}`,
                metricName: "CPUUtilization",
                namespace: "AWS/EC2",
<<<<<<< HEAD
                statistic: "Maximum",
=======
                statistic: "Average",
>>>>>>> e2bdf488
                dimensions: {
                    InstanceId: instanceId
                },
                period: 60,
                evaluationPeriods: 20,
                datapointsToAlarm: 20,
<<<<<<< HEAD
                threshold: 99,
=======
                threshold: 75,
>>>>>>> e2bdf488
                comparisonOperator: "GreaterThanThreshold",
                alarmDescription: `CPU utilization is greater than 99% for 20 consecutive minutes. ${Severity.SEV2}`,
                alarmActions: alarmActions,
            });
        });

        new aws.cloudwatch.MetricAlarm(`${serviceName}-memory-util-${Severity.SEV2}`, {
            name: `${serviceName}-memory-util-${Severity.SEV2}`,
            comparisonOperator: 'GreaterThanOrEqualToThreshold',
            metricName: 'mem_used_percent',
            namespace: `Boundless/Services/${name}`,
            period: 60,
            evaluationPeriods: 20,
            datapointsToAlarm: 20,
            statistic: 'Maximum',
            threshold: 80,
            alarmDescription: `Memory utilization is greater than 80% for 20 consecutive minutes. ${Severity.SEV2}`,
            alarmActions: alarmActions,
        });

        new aws.cloudwatch.MetricAlarm(`${serviceName}-gpu-memory-util-${Severity.SEV2}`, {
            name: `${serviceName}-gpu-memory-util-${Severity.SEV2}`,
            metricQueries: [
                {
                    id: "e1",
                    label: "GPU memory utilization",
                    returnData: true,
                    expression: "100*(m1/m2)"
                },
                {
                    id: "m1",
                    returnData: false,
                    metric: {
                        namespace: `Boundless/Services/${name}`,
                        metricName: "nvidia_smi_memory_used",
                        period: 60,
                        stat: "Maximum"
                    }
                },
                {
                    id: "m2",
                    returnData: false,
                    metric: {
                        namespace: `Boundless/Services/${name}`,
                        metricName: "nvidia_smi_memory_total",
                        period: 60,
                        stat: "Maximum"
                    }
                }
            ],
            threshold: 95,
            comparisonOperator: 'GreaterThanOrEqualToThreshold',
            evaluationPeriods: 20,
            datapointsToAlarm: 20,
            treatMissingData: 'notBreaching',
            alarmDescription: `GPU memory utilization is greater than 95% for 20 consecutive minutes. ${Severity.SEV2}`,
            actionsEnabled: true,
            alarmActions,
        });

        this.updateCommandArn = updateDocument.arn;
        this.updateCommandId = updateDocument.id;
        this.updateInstanceRole = updateInstanceRole;
    }
}<|MERGE_RESOLUTION|>--- conflicted
+++ resolved
@@ -639,22 +639,14 @@
                 name: `${serviceName}-cpu-util-${Severity.SEV2}`,
                 metricName: "CPUUtilization",
                 namespace: "AWS/EC2",
-<<<<<<< HEAD
-                statistic: "Maximum",
-=======
                 statistic: "Average",
->>>>>>> e2bdf488
                 dimensions: {
                     InstanceId: instanceId
                 },
                 period: 60,
                 evaluationPeriods: 20,
                 datapointsToAlarm: 20,
-<<<<<<< HEAD
-                threshold: 99,
-=======
                 threshold: 75,
->>>>>>> e2bdf488
                 comparisonOperator: "GreaterThanThreshold",
                 alarmDescription: `CPU utilization is greater than 99% for 20 consecutive minutes. ${Severity.SEV2}`,
                 alarmActions: alarmActions,
