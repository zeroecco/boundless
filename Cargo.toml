--- conflicted
+++ resolved
@@ -57,32 +57,18 @@
 hex = { version = "0.4", default-features = false, features = ["alloc"] }
 postcard = { version = "1.0" }
 rand = { version = "0.9" }
-<<<<<<< HEAD
 reqwest = { version = "0.12", default-features = false }
 risc0-aggregation = { git = "https://github.com/risc0/risc0-ethereum", branch = "angelo-rust-tls-2" }
-risc0-build = { version = "2.1", features = ["docker", "unstable"] }
-risc0-circuit-recursion = { version = "2.0" }
+risc0-build = { version = "2.3", features = ["docker", "unstable"] }
+risc0-circuit-recursion = { version = "3.0" }
 risc0-build-ethereum = { git = "https://github.com/risc0/risc0-ethereum", branch = "angelo-rust-tls-2" }
 risc0-ethereum-contracts = { git = "https://github.com/risc0/risc0-ethereum", branch = "angelo-rust-tls-2" }
-risc0-zkvm = { version = "2.1", default-features = false }
-=======
-reqwest = "0.12"
-risc0-aggregation = { version = "0.7.1" }
-risc0-build = { version = "2.3", features = ["docker", "unstable"] }
-risc0-circuit-recursion = { version = "3.0" }
-risc0-build-ethereum = { version = "2.2" }
-risc0-ethereum-contracts = { version = "2.2" }
 risc0-zkvm = { version = "2.3", default-features = false }
->>>>>>> 110f4fe1
 risc0-zkp = { version = "2.0" }
 serde = { version = "1.0", features = ["derive"] }
 serde_json = "1.0"
 serde_yaml = "0.9"
-<<<<<<< HEAD
 guest-set-builder = { git = "https://github.com/risc0/risc0-ethereum", branch = "angelo-rust-tls-2" }
-=======
-guest-set-builder = { git = "https://github.com/risc0/risc0-ethereum", tag = "aggregation-v0.7.1" }
->>>>>>> 110f4fe1
 rmp-serde = { version = "1.3" }
 sha2 = { version = "0.10" }
 sqlx = { version = "0.8", default-features = false }
