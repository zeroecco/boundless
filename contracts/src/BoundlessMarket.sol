--- conflicted
+++ resolved
@@ -257,11 +257,6 @@
         // Verify the application receipts.
         for (uint256 i = 0; i < fills.length; i++) {
             Fulfillment calldata fill = fills[i];
-<<<<<<< HEAD
-            bytes32 claimDigest = fill.imageId;
-            if (!fill.isClaimDigest) {
-                claimDigest = ReceiptClaimLib.ok(fill.imageId, sha256(fill.journal)).digest();
-=======
             predicateTypes[i] = fill.predicateType;
 
             bytes32 claimDigest;
@@ -270,7 +265,6 @@
             } else {
                 // The requestor requested a journal, so we compute the claim digest from the journal.
                 claimDigest = ReceiptClaimLib.ok(fill.imageIdOrClaimDigest, sha256(fill.journal)).digest();
->>>>>>> 25c7b423
             }
             leaves[i] = AssessorCommitment(i, fill.id, fill.requestDigest, claimDigest).eip712Digest();
 
