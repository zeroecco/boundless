// Copyright 2025 RISC Zero, Inc.
//
// Licensed under the Apache License, Version 2.0 (the "License");
// you may not use this file except in compliance with the License.
// You may obtain a copy of the License at
//
//     http://www.apache.org/licenses/LICENSE-2.0
//
// Unless required by applicable law or agreed to in writing, software
// distributed under the License is distributed on an "AS IS" BASIS,
// WITHOUT WARRANTIES OR CONDITIONS OF ANY KIND, either express or implied.
// See the License for the specific language governing permissions and
// limitations under the License.

use hex::FromHex;
use risc0_zkvm::sha::Digest;
use sha2::{Digest as Sha2Digest, Sha256};
use std::collections::BTreeMap;
use std::sync::Arc;
use std::time::Duration;

use crate::{
    chain_monitor::ChainMonitorService,
    config::ConfigLock,
    db::DbObj,
    errors::CodedError,
    provers::{ProverError, ProverObj},
    storage::{upload_image_uri, upload_input_uri},
    task::{RetryRes, RetryTask, SupervisorErr},
    utils, FulfillmentType, OrderRequest, OrderStateChange,
};
use crate::{
    now_timestamp,
    provers::{ExecutorResp, ProofResult},
};
use alloy::{
    network::Ethereum,
    primitives::{
        utils::{format_ether, format_units, parse_ether, parse_units},
        Address, U256,
    },
    providers::{Provider, WalletProvider},
    uint,
};
use anyhow::{Context, Result};
use boundless_market::{
<<<<<<< HEAD
    contracts::{boundless_market::BoundlessMarketService, RequestError, RequestInputType},
    selector::{is_shrink_bitvm2_selector, SupportedSelectors},
=======
    contracts::{
        boundless_market::BoundlessMarketService, FulfillmentData, PredicateType, RequestError,
        RequestInputType,
    },
    selector::SupportedSelectors,
>>>>>>> 7864baab
};
use moka::future::Cache;
use thiserror::Error;
use tokio::sync::{broadcast, mpsc, Mutex};
use tokio::task::JoinSet;
use tokio_util::sync::CancellationToken;

use OrderPricingOutcome::{Lock, ProveAfterLockExpire, Skip};

const MIN_CAPACITY_CHECK_INTERVAL: Duration = Duration::from_secs(5);

const ONE_MILLION: U256 = uint!(1_000_000_U256);

/// Maximum number of orders to cache for deduplication
const ORDER_DEDUP_CACHE_SIZE: u64 = 5000;

/// In-memory LRU cache for order deduplication by ID (prevents duplicate order processing)
type OrderCache = Arc<Cache<String, ()>>;

/// Configuration for preflight result caching
const PREFLIGHT_CACHE_SIZE: u64 = 5000;
const PREFLIGHT_CACHE_TTL_SECS: u64 = 3 * 60 * 60; // 3 hours

/// Cache for preflight results to avoid duplicate computations
type PreflightCache = Arc<Cache<PreflightCacheKey, PreflightCacheValue>>;

#[derive(Error, Debug, Clone)]
#[non_exhaustive]
pub enum OrderPickerErr {
    #[error("{code} failed to fetch / push input: {0}", code = self.code())]
    FetchInputErr(#[source] Arc<anyhow::Error>),

    #[error("{code} failed to fetch / push image: {0}", code = self.code())]
    FetchImageErr(#[source] Arc<anyhow::Error>),

    #[error("{code} guest panicked: {0}", code = self.code())]
    GuestPanic(String),

    #[error("{code} invalid request: {0}", code = self.code())]
    RequestError(Arc<RequestError>),

    #[error("{code} RPC error: {0:?}", code = self.code())]
    RpcErr(Arc<anyhow::Error>),

    #[error("{code} Unexpected error: {0:?}", code = self.code())]
    UnexpectedErr(Arc<anyhow::Error>),
}

impl CodedError for OrderPickerErr {
    fn code(&self) -> &str {
        match self {
            OrderPickerErr::FetchInputErr(_) => "[B-OP-001]",
            OrderPickerErr::FetchImageErr(_) => "[B-OP-002]",
            OrderPickerErr::GuestPanic(_) => "[B-OP-003]",
            OrderPickerErr::RequestError(_) => "[B-OP-004]",
            OrderPickerErr::RpcErr(_) => "[B-OP-005]",
            OrderPickerErr::UnexpectedErr(_) => "[B-OP-500]",
        }
    }
}

impl From<anyhow::Error> for OrderPickerErr {
    fn from(err: anyhow::Error) -> Self {
        OrderPickerErr::UnexpectedErr(Arc::new(err))
    }
}

impl From<RequestError> for OrderPickerErr {
    fn from(err: RequestError) -> Self {
        OrderPickerErr::RequestError(Arc::new(err))
    }
}

#[derive(Clone)]
pub struct OrderPicker<P> {
    db: DbObj,
    config: ConfigLock,
    prover: ProverObj,
    provider: Arc<P>,
    chain_monitor: Arc<ChainMonitorService<P>>,
    market: BoundlessMarketService<Arc<P>>,
    supported_selectors: SupportedSelectors,
    // TODO ideal not to wrap in mutex, but otherwise would require supervisor refactor, try to find alternative
    new_order_rx: Arc<Mutex<mpsc::Receiver<Box<OrderRequest>>>>,
    priced_orders_tx: mpsc::Sender<Box<OrderRequest>>,
    stake_token_decimals: u8,
    order_cache: OrderCache,
    preflight_cache: PreflightCache,
    order_state_tx: broadcast::Sender<OrderStateChange>,
}

#[derive(Debug)]
#[non_exhaustive]
enum OrderPricingOutcome {
    // Order should be locked and proving commence after lock is secured
    Lock {
        total_cycles: u64,
        target_timestamp_secs: u64,
        // TODO handle checking what time the lock should occur before, when estimating proving time.
        expiry_secs: u64,
    },
    // Do not lock the order, but consider proving and fulfilling it after the lock expires
    ProveAfterLockExpire {
        total_cycles: u64,
        lock_expire_timestamp_secs: u64,
        expiry_secs: u64,
    },
    // Do not accept engage order
    Skip,
}

impl<P> OrderPicker<P>
where
    P: Provider<Ethereum> + 'static + Clone + WalletProvider,
{
    #[allow(clippy::too_many_arguments)]
    pub fn new(
        db: DbObj,
        config: ConfigLock,
        prover: ProverObj,
        market_addr: Address,
        provider: Arc<P>,
        chain_monitor: Arc<ChainMonitorService<P>>,
        new_order_rx: mpsc::Receiver<Box<OrderRequest>>,
        order_result_tx: mpsc::Sender<Box<OrderRequest>>,
        stake_token_decimals: u8,
        order_state_tx: broadcast::Sender<OrderStateChange>,
    ) -> Self {
        let market = BoundlessMarketService::new(
            market_addr,
            provider.clone(),
            provider.default_signer_address(),
        );

        Self {
            db,
            config,
            prover,
            provider,
            chain_monitor,
            market,
            supported_selectors: SupportedSelectors::default(),
            new_order_rx: Arc::new(Mutex::new(new_order_rx)),
            priced_orders_tx: order_result_tx,
            stake_token_decimals,
            order_cache: Arc::new(
                Cache::builder()
                    .max_capacity(ORDER_DEDUP_CACHE_SIZE)
                    .time_to_live(Duration::from_secs(60 * 60)) // 1 hour
                    .build(),
            ),
            preflight_cache: Arc::new(
                Cache::builder()
                    .max_capacity(PREFLIGHT_CACHE_SIZE)
                    .time_to_live(Duration::from_secs(PREFLIGHT_CACHE_TTL_SECS))
                    .build(),
            ),
            order_state_tx,
        }
    }

    async fn price_order_and_update_state(
        &self,
        mut order: Box<OrderRequest>,
        cancel_token: CancellationToken,
    ) -> bool {
        let order_id = order.id();
        let f = || async {
            let pricing_result = tokio::select! {
                result = self.price_order(&mut order) => result,
                _ = cancel_token.cancelled() => {
                    tracing::info!("Order pricing cancelled during pricing for order {order_id}");

                    // Add the cancelled order to the database as skipped
                    if let Err(e) = self.db.insert_skipped_request(&order).await {
                        tracing::error!("Failed to add cancelled order to database: {e}");
                    }
                    return Ok(false);
                }
            };

            match pricing_result {
                Ok(Lock { total_cycles, target_timestamp_secs, expiry_secs }) => {
                    order.total_cycles = Some(total_cycles);
                    order.target_timestamp = Some(target_timestamp_secs);
                    order.expire_timestamp = Some(expiry_secs);

                    tracing::info!(
                        "Order {order_id} scheduled for lock attempt in {}s (timestamp: {}), when price threshold met",
                        target_timestamp_secs.saturating_sub(now_timestamp()),
                        target_timestamp_secs,
                    );

                    self.priced_orders_tx
                        .send(order)
                        .await
                        .context("Failed to send to order_result_tx")?;

                    Ok::<_, OrderPickerErr>(true)
                }
                Ok(ProveAfterLockExpire {
                    total_cycles,
                    lock_expire_timestamp_secs,
                    expiry_secs,
                }) => {
                    tracing::info!("Setting order {order_id} to prove after lock expiry at {lock_expire_timestamp_secs}");
                    order.total_cycles = Some(total_cycles);
                    order.target_timestamp = Some(lock_expire_timestamp_secs);
                    order.expire_timestamp = Some(expiry_secs);

                    self.priced_orders_tx
                        .send(order)
                        .await
                        .context("Failed to send to order_result_tx")?;

                    Ok(true)
                }
                Ok(Skip) => {
                    tracing::info!("Skipping order {order_id}");

                    // Add the skipped order to the database
                    self.db
                        .insert_skipped_request(&order)
                        .await
                        .context("Failed to add skipped order to database")?;
                    Ok(false)
                }
                Err(err) => {
                    tracing::warn!("Failed to price order {order_id}: {err}");
                    self.db
                        .insert_skipped_request(&order)
                        .await
                        .context("Failed to skip failed priced order")?;
                    Ok(false)
                }
            }
        };

        match f().await {
            Ok(true) => true,
            Ok(false) => false,
            Err(err) => {
                tracing::error!("Failed to update for order {order_id}: {err}");
                false
            }
        }
    }

    async fn price_order(
        &self,
        order: &mut OrderRequest,
    ) -> Result<OrderPricingOutcome, OrderPickerErr> {
        let order_id = order.id();
        tracing::debug!("Pricing order {order_id}");

        let now = now_timestamp();

        // If order_expiration > lock_expiration the period in-between is when order can be filled
        // by anyone without staking to partially claim the slashed stake
        let lock_expired = order.fulfillment_type == FulfillmentType::FulfillAfterLockExpire;

        let expiration = order.expiry();
        let lockin_stake =
            if lock_expired { U256::ZERO } else { U256::from(order.request.offer.lockStake) };

        if expiration <= now {
            tracing::info!("Removing order {order_id} because it has expired");
            return Ok(Skip);
        };

        let (min_deadline, allowed_addresses_opt, denied_addresses_opt) = {
            let config = self.config.lock_all().context("Failed to read config")?;
            (
                config.market.min_deadline,
                config.market.allow_client_addresses.clone(),
                config.market.deny_requestor_addresses.clone(),
            )
        };

        // Does the order expire within the min deadline
        let seconds_left = expiration.saturating_sub(now);
        if seconds_left <= min_deadline {
            tracing::info!("Removing order {order_id} because it expires within min_deadline: {seconds_left}, min_deadline: {min_deadline}");
            return Ok(Skip);
        }

        // Initial sanity checks:
        if let Some(allow_addresses) = allowed_addresses_opt {
            let client_addr = order.request.client_address();
            if !allow_addresses.contains(&client_addr) {
                tracing::info!("Removing order {order_id} from {client_addr} because it is not in allowed addrs");
                return Ok(Skip);
            }
        }

        if let Some(deny_addresses) = denied_addresses_opt {
            let client_addr = order.request.client_address();
            if deny_addresses.contains(&client_addr) {
                tracing::info!(
                    "Removing order {order_id} from {client_addr} because it is in denied addrs"
                );
                return Ok(Skip);
            }
        }

        if !self.supported_selectors.is_supported(order.request.requirements.selector) {
            tracing::info!(
                "Removing order {order_id} because it has an unsupported selector requirement. Requested: {:x}. Supported: {:?}",
                order.request.requirements.selector,
                self.supported_selectors
                    .selectors
                    .iter()
                    .map(|(k, v)| format!("{k:x} ({v:?})"))
                    .collect::<Vec<_>>()
            );

            return Ok(Skip);
        };

        // Check if the stake is sane and if we can afford it
        // For lock expired orders, we don't check the max stake because we can't lock those orders.
        let max_stake = {
            let config = self.config.lock_all().context("Failed to read config")?;
            parse_ether(&config.market.max_stake).context("Failed to parse max_stake")?
        };

        if !lock_expired && lockin_stake > max_stake {
            tracing::info!("Removing high stake order {order_id}, lock stake: {lockin_stake}, max stake: {max_stake}");
            return Ok(Skip);
        }

        // Short circuit if the order has been locked.
        if order.fulfillment_type == FulfillmentType::LockAndFulfill
            && self
                .db
                .is_request_locked(U256::from(order.request.id))
                .await
                .context("Failed to check if request is locked before pricing")?
        {
            tracing::debug!("Order {order_id} is already locked, skipping");
            return Ok(Skip);
        }

        if order.fulfillment_type == FulfillmentType::FulfillAfterLockExpire
            && self
                .db
                .is_request_fulfilled(U256::from(order.request.id))
                .await
                .context("Failed to check if request is fulfilled before pricing")?
        {
            tracing::debug!("Order {order_id} is already fulfilled, skipping");
            return Ok(Skip);
        }

        // Check that we have both enough staking tokens to stake, and enough gas tokens to lock and fulfil
        // NOTE: We use the current gas price and a rough heuristic on gas costs. Its possible that
        // gas prices may go up (or down) by the time its time to fulfill. This does not aim to be
        // a tight estimate, although improving this estimate will allow for a more profit.
        let gas_price =
            self.chain_monitor.current_gas_price().await.context("Failed to get gas price")?;
        let order_gas = if lock_expired {
            // No need to include lock gas if its a lock expired order
            U256::from(
                utils::estimate_gas_to_fulfill(
                    &self.config,
                    &self.supported_selectors,
                    &order.request,
                )
                .await?,
            )
        } else {
            U256::from(
                utils::estimate_gas_to_lock(&self.config, order).await?
                    + utils::estimate_gas_to_fulfill(
                        &self.config,
                        &self.supported_selectors,
                        &order.request,
                    )
                    .await?,
            )
        };
        let order_gas_cost = U256::from(gas_price) * order_gas;
        let available_gas = self.available_gas_balance().await?;
        let available_stake = self.available_stake_balance().await?;
        tracing::debug!(
            "Estimated {order_gas} gas to {} order {order_id}; {} ether @ {} gwei",
            if lock_expired { "fulfill" } else { "lock and fulfill" },
            format_ether(order_gas_cost),
            format_units(gas_price, "gwei").unwrap()
        );

        if order_gas_cost > order.request.offer.maxPrice && !lock_expired {
            // Cannot check the gas cost for lock expired orders where the reward is a fraction of the stake
            // TODO: This can be added once we have a price feed for the stake token in gas tokens
            tracing::info!(
                "Estimated gas cost to lock and fulfill order {order_id}: {} exceeds max price; max price {}",
                format_ether(order_gas_cost),
                format_ether(order.request.offer.maxPrice)
            );
            return Ok(Skip);
        }

        if order_gas_cost > available_gas {
            tracing::warn!("Estimated there will be insufficient gas for order {order_id} after locking and fulfilling pending orders; available_gas {} ether", format_ether(available_gas));
            return Ok(Skip);
        }

        if !lock_expired && lockin_stake > available_stake {
            tracing::warn!(
                "Insufficient available stake to lock order {order_id}. Requires {lockin_stake}, has {available_stake}"
            );
            return Ok(Skip);
        }

        // Calculate exec limit (handles priority requestors and config internally)
        let (exec_limit_cycles, prove_limit) = self.calculate_exec_limits(order, order_gas_cost)?;

        if prove_limit < 2 {
            // Exec limit is based on user cycles, and 2 is the minimum number of user cycles for a
            // provable execution.
            // TODO when/if total cycle limit is allowed in future, update this to be total cycle min
            tracing::info!("Removing order {order_id} because its exec limit is too low");

            return Ok(Skip);
        }

        tracing::debug!(
            "Starting preflight execution of {order_id} with limit of {} cycles (~{} mcycles)",
            exec_limit_cycles,
            exec_limit_cycles / 1_000_000
        );

        // Create cache key based on input type
        let predicate_data = order.request.requirements.predicate.data.to_vec();
        let cache_key = match order.request.input.inputType {
            RequestInputType::Url => {
                let input_url = std::str::from_utf8(&order.request.input.data)
                    .context("input url is not utf8")
                    .map_err(|e| OrderPickerErr::FetchInputErr(Arc::new(e)))?
                    .to_string();
                PreflightCacheKey { predicate_data, input: InputCacheKey::Url(input_url) }
            }
            RequestInputType::Inline => {
                // For inline inputs, use SHA256 hash of the data
                let mut hasher = Sha256::new();
                Sha2Digest::update(&mut hasher, &order.request.input.data);
                let input_hash: [u8; 32] = hasher.finalize().into();
                PreflightCacheKey { predicate_data, input: InputCacheKey::Hash(input_hash) }
            }
            RequestInputType::__Invalid => {
                return Err(OrderPickerErr::UnexpectedErr(Arc::new(anyhow::anyhow!(
                    "Unknown input type: {:?}",
                    order.request.input.inputType
                ))));
            }
        };

        // Loop while the cached result is skipped and has a lower exec limit than the current order.
        let preflight_result = loop {
            let prover = self.prover.clone();
            let config = self.config.clone();
            let request = order.request.clone();
<<<<<<< HEAD
            let order_id_clone: String = order_id.clone();
            let cache_key_clone = cache_key.clone();
=======
            let order_id_clone = order_id.clone();
            let cache_key_clone: PreflightCacheKey = cache_key.clone();
>>>>>>> 7864baab

            let cache_cloned = self.preflight_cache.clone();
            let result = tokio::task::spawn(async move {

                // Multiple concurrent calls of this coalesce into a single execution. This is done
                // to prevent multiple preflight jobs starting for the same program/input.
                // https://docs.rs/moka/latest/moka/sync/struct.Cache.html#concurrent-calls-on-the-same-key-2
                cache_cloned
                    .try_get_with(cache_key_clone, async move {
                        tracing::trace!(
                            "Starting preflight of {order_id_clone} with exec limit {exec_limit_cycles} mcycles",
                        );

                        // Upload image and input only if not cached
                        let image_id = upload_image_uri(&prover, &request, &config)
                            .await
                            .map_err(|e| OrderPickerErr::FetchImageErr(Arc::new(e)))?;

                        let input_id = upload_input_uri(&prover, &request, &config)
                            .await
                            .map_err(|e| OrderPickerErr::FetchInputErr(Arc::new(e)))?;

                        // TODO add a future timeout here to put a upper bound on how long to preflight for
                        match prover
                            .preflight(
                                &image_id,
                                &input_id,
                                vec![],
                                Some(exec_limit_cycles),
                                &order_id_clone,
                            )
                            .await
                        {
                            Ok(res) => {
                                tracing::debug!(
                                    "Preflight execution of {order_id_clone} with session id {} and {} mcycles completed in {} seconds",
                                    res.id,
                                    res.stats.total_cycles / 1_000_000,
                                    res.elapsed_time
                                );
                                Ok(PreflightCacheValue::Success {
                                    exec_session_id: res.id,
                                    cycle_count: res.stats.total_cycles,
                                    image_id,
                                    input_id,
                                })
                            }
                            Err(err) => match err {
                                ProverError::ProvingFailed(ref err_msg)
                                    if err_msg.contains("Session limit exceeded") =>
                                {
                                    tracing::debug!(
                                        "Skipping order {order_id_clone} due to session limit exceeded: {}",
                                        err_msg
                                    );
                                    Ok(PreflightCacheValue::Skip {
                                        cached_limit: exec_limit_cycles,
                                    })
                                }
                                ProverError::ProvingFailed(ref err_msg)
                                    if err_msg.contains("GuestPanic") =>
                                {
                                    Err(OrderPickerErr::GuestPanic(err_msg.clone()))
                                }
                                _ => Err(OrderPickerErr::UnexpectedErr(Arc::new(err.into()))),
                            },
                        }
                    })
                    .await
            })
            .await
            .map_err(|e| OrderPickerErr::UnexpectedErr(Arc::new(e.into())))?;

            let cached_value = match result {
                Ok(value) => value,
                Err(e) => break Err((*e).clone()),
            };

            if let PreflightCacheValue::Skip { cached_limit } = cached_value {
                if cached_limit < exec_limit_cycles {
                    tracing::debug!(
                        "Cached result has insufficient limit for order {order_id} (cached: {}, required: {}), re-running preflight",
                        cached_limit, exec_limit_cycles
                    );
                    self.preflight_cache.invalidate(&cache_key).await;
                    continue;
                }
            }

            break Ok(cached_value);
        };

        // Handle the preflight result
        let (exec_session_id, cycle_count) = match preflight_result {
            Ok(PreflightCacheValue::Success {
                exec_session_id,
                cycle_count,
                image_id,
                input_id,
            }) => {
                tracing::debug!(
                    "Using preflight result for {order_id}: session id {} with {} mcycles",
                    exec_session_id,
                    cycle_count / 1_000_000
                );

                // Update order with the uploaded IDs
                order.image_id = Some(image_id.clone());
                order.input_id = Some(input_id.clone());

                (exec_session_id, cycle_count)
            }
            Ok(PreflightCacheValue::Skip { .. }) => {
                return Ok(Skip);
            }
            Err(err) => {
                return Err(err);
            }
        };

        let proof_res = ProofResult {
            id: exec_session_id,
            stats: ExecutorResp { total_cycles: cycle_count, ..Default::default() },
            elapsed_time: 0.0,
        };

        // If a max_mcycle_limit is configured check if the order is over that limit
        let proof_cycles = proof_res.stats.total_cycles;
        if proof_cycles > prove_limit {
            tracing::info!("Order {order_id} with {proof_cycles} cycles above prove limit from capacity ({prove_limit})");
            return Ok(Skip);
        }

        let journal = self
            .prover
            .get_preflight_journal(&proof_res.id)
            .await
            .context("Failed to fetch preflight journal")?
            .context("Failed to find preflight journal")?;

        // ensure the journal is a size we are willing to submit on-chain
        let max_journal_bytes =
            self.config.lock_all().context("Failed to read config")?.market.max_journal_bytes;
        if journal.len() > max_journal_bytes {
            tracing::info!(
                "Order {order_id} journal larger than set limit ({} > {}), skipping",
                journal.len(),
                max_journal_bytes
            );
            return Ok(Skip);
        }

        // If the selector is a shrink bitvm2 selector, ensure the journal is exactly 32 bytes
        if is_shrink_bitvm2_selector(order.request.requirements.selector) && journal.len() != 32 {
            tracing::info!(
                "Order {order_id} journal is not 32 bytes for shrink bitvm2 selector, skipping",
            );
            return Ok(Skip);
        }

        // Validate the predicates:
<<<<<<< HEAD
        if !order
            .request
            .requirements
            .predicate
            .eval(Digest::from(order.request.requirements.imageId.0), journal.clone())
        {
            tracing::info!("Order {order_id} predicate check failed, skipping");
            return Ok(Skip);
=======
        match order.request.requirements.predicate.predicateType {
            PredicateType::ClaimDigestMatch => {
                tracing::info!("Skip order {order_id} predicate match: ClaimDigestMatch");
            }
            _ => {
                if !order.request.requirements.predicate.eval(
                    &FulfillmentData::from_image_id_and_journal(
                        Digest::from_hex(
                            order
                                .image_id
                                .as_ref()
                                .expect("image id should be populated because we preflighted"),
                        )
                        .unwrap(),
                        journal,
                    ),
                ) {
                    tracing::info!("Order {order_id} predicate check failed, skipping");
                    return Ok(Skip);
                }
            }
>>>>>>> 7864baab
        }

        self.evaluate_order(order, &proof_res, order_gas_cost, lock_expired).await
    }

    async fn evaluate_order(
        &self,
        order: &OrderRequest,
        proof_res: &ProofResult,
        order_gas_cost: U256,
        lock_expired: bool,
    ) -> Result<OrderPricingOutcome, OrderPickerErr> {
        if lock_expired {
            return self.evaluate_lock_expired_order(order, proof_res).await;
        } else {
            self.evaluate_lockable_order(order, proof_res, order_gas_cost).await
        }
    }

    /// Evaluate if a regular lockable order is worth picking based on the price and the configured min mcycle price
    async fn evaluate_lockable_order(
        &self,
        order: &OrderRequest,
        proof_res: &ProofResult,
        order_gas_cost: U256,
    ) -> Result<OrderPricingOutcome, OrderPickerErr> {
        let config_min_mcycle_price = {
            let config = self.config.lock_all().context("Failed to read config")?;
            parse_ether(&config.market.mcycle_price).context("Failed to parse mcycle_price")?
        };

        let order_id = order.id();
        let one_mill = U256::from(1_000_000);

        let mcycle_price_min = U256::from(order.request.offer.minPrice)
            .saturating_sub(order_gas_cost)
            .saturating_mul(one_mill)
            / U256::from(proof_res.stats.total_cycles);
        let mcycle_price_max = U256::from(order.request.offer.maxPrice)
            .saturating_sub(order_gas_cost)
            .saturating_mul(one_mill)
            / U256::from(proof_res.stats.total_cycles);

        tracing::debug!(
            "Order {order_id} price: {}-{} ETH, {}-{} ETH per mcycle, {} stake required, {} ETH gas cost",
            format_ether(U256::from(order.request.offer.minPrice)),
            format_ether(U256::from(order.request.offer.maxPrice)),
            format_ether(mcycle_price_min),
            format_ether(mcycle_price_max),
            format_units(U256::from(order.request.offer.lockStake), self.stake_token_decimals).unwrap_or_default(),
            format_ether(order_gas_cost),
        );

        // Skip the order if it will never be worth it
        if mcycle_price_max < config_min_mcycle_price {
            tracing::debug!("Removing under priced order {order_id}");
            return Ok(Skip);
        }

        let target_timestamp_secs = if mcycle_price_min >= config_min_mcycle_price {
            tracing::info!(
                "Selecting order {order_id} at price {} - ASAP",
                format_ether(U256::from(order.request.offer.minPrice))
            );
            0 // Schedule the lock ASAP
        } else {
            let target_min_price = config_min_mcycle_price
                .saturating_mul(U256::from(proof_res.stats.total_cycles))
                .div_ceil(ONE_MILLION)
                + order_gas_cost;
            tracing::debug!(
                "Order {order_id} minimum profitable price: {} ETH",
                format_ether(target_min_price)
            );

            order
                .request
                .offer
                .time_at_price(target_min_price)
                .context("Failed to get target price timestamp")?
        };

        let expiry_secs = order.request.offer.biddingStart + order.request.offer.lockTimeout as u64;

        Ok(Lock { total_cycles: proof_res.stats.total_cycles, target_timestamp_secs, expiry_secs })
    }

    /// Evaluate if a lock expired order is worth picking based on how much of the slashed stake token we can recover
    /// and the configured min mcycle price in stake tokens
    async fn evaluate_lock_expired_order(
        &self,
        order: &OrderRequest,
        proof_res: &ProofResult,
    ) -> Result<OrderPricingOutcome, OrderPickerErr> {
        let config_min_mcycle_price_stake_tokens: U256 = {
            let config = self.config.lock_all().context("Failed to read config")?;
            parse_units(&config.market.mcycle_price_stake_token, self.stake_token_decimals)
                .context("Failed to parse mcycle_price")?
                .into()
        };

        let total_cycles = U256::from(proof_res.stats.total_cycles);

        // Reward for the order is a fraction of the stake once the lock has expired
        let price = order.request.offer.stake_reward_if_locked_and_not_fulfilled();
        let mcycle_price_in_stake_tokens = price.saturating_mul(ONE_MILLION) / total_cycles;

        tracing::info!(
            "Order price: {} (stake tokens) - cycles: {} - mcycle price: {} (stake tokens), config_min_mcycle_price_stake_tokens: {} (stake tokens)",
            format_ether(price),
            proof_res.stats.total_cycles,
            format_ether(mcycle_price_in_stake_tokens),
            format_ether(config_min_mcycle_price_stake_tokens),
        );

        // Skip the order if it will never be worth it
        if mcycle_price_in_stake_tokens < config_min_mcycle_price_stake_tokens {
            tracing::info!(
                "Removing under priced order (slashed stake reward too low) {} (stake price {} < config min stake price {})",
                order.id(),
                format_ether(mcycle_price_in_stake_tokens),
                format_ether(config_min_mcycle_price_stake_tokens)
            );
            return Ok(Skip);
        }

        Ok(ProveAfterLockExpire {
            total_cycles: proof_res.stats.total_cycles,
            lock_expire_timestamp_secs: order.request.offer.biddingStart
                + order.request.offer.lockTimeout as u64,
            expiry_secs: order.request.offer.biddingStart + order.request.offer.timeout as u64,
        })
    }

    /// Estimate of gas for fulfilling any orders either pending lock or locked
    async fn estimate_gas_to_fulfill_pending(&self) -> Result<u64> {
        let mut gas = 0;
        for order in self.db.get_committed_orders().await? {
            let gas_estimate = utils::estimate_gas_to_fulfill(
                &self.config,
                &self.supported_selectors,
                &order.request,
            )
            .await?;
            gas += gas_estimate;
        }
        tracing::debug!("Total gas estimate to fulfill pending orders: {}", gas);
        Ok(gas)
    }

    /// Estimate the total gas tokens reserved to lock and fulfill all pending orders
    async fn gas_balance_reserved(&self) -> Result<U256> {
        let gas_price =
            self.chain_monitor.current_gas_price().await.context("Failed to get gas price")?;
        let fulfill_pending_gas = self.estimate_gas_to_fulfill_pending().await?;
        Ok(U256::from(gas_price) * U256::from(fulfill_pending_gas))
    }

    /// Return available gas balance.
    ///
    /// This is defined as the balance of the signer account.
    async fn available_gas_balance(&self) -> Result<U256, OrderPickerErr> {
        let balance = self
            .provider
            .get_balance(self.provider.default_signer_address())
            .await
            .map_err(|err| OrderPickerErr::RpcErr(Arc::new(err.into())))?;

        let gas_balance_reserved = self.gas_balance_reserved().await?;

        let available = balance.saturating_sub(gas_balance_reserved);
        tracing::debug!(
            "available gas balance: (account_balance) {} - (expected_future_gas) {} = {}",
            format_ether(balance),
            format_ether(gas_balance_reserved),
            format_ether(available)
        );

        Ok(available)
    }

    /// Return available stake balance.
    ///
    /// This is defined as the balance in staking tokens of the signer account minus any pending locked stake.
    async fn available_stake_balance(&self) -> Result<U256> {
        let balance = self.market.balance_of_stake(self.provider.default_signer_address()).await?;
        Ok(balance)
    }

    /// Calculates the cycle limit for the preflight and also for the max cycles that this specific
    /// order variant will consider proving for.
    ///
    /// The reason for calculating both preflight and prove limits is to execute the order with
    /// a large enough cycle limit for both lock and fulfill orders as well as for if the order
    /// expires and to prove after lock expiry so that the execution can be cached and only happen
    /// once. The prove limit is the limit for this specific order variant and decides the max
    /// cycles the order can be for the prover to decide to commit to proving it.
    fn calculate_exec_limits(
        &self,
        order: &OrderRequest,
        order_gas_cost: U256,
    ) -> Result<(u64, u64), OrderPickerErr> {
        // Derive parameters from order
        let order_id = order.id();
        let is_fulfill_after_lock_expire =
            order.fulfillment_type == FulfillmentType::FulfillAfterLockExpire;
        let now = now_timestamp();
        let request_expiration = order.expiry();
        let lock_expiry = order.request.lock_expires_at();
        let order_expiry = order.request.expires_at();
        let (
            max_mcycle_limit,
            peak_prove_khz,
            min_mcycle_price,
            min_mcycle_price_stake_token,
            priority_requestor_addresses,
        ) = {
            let config = self.config.lock_all().context("Failed to read config")?;
            (
                config.market.max_mcycle_limit,
                config.market.peak_prove_khz,
                parse_ether(&config.market.mcycle_price).context("Failed to parse mcycle_price")?,
                parse_units(&config.market.mcycle_price_stake_token, self.stake_token_decimals)
                    .context("Failed to parse mcycle_price")?
                    .into(),
                config.market.priority_requestor_addresses.clone(),
            )
        };

        // Pricing based cycle limits: Calculate the cycle limit based on stake price
        let stake_based_limit = if min_mcycle_price_stake_token == U256::ZERO {
            tracing::warn!("min_mcycle_price_stake_token is 0, setting unlimited exec limit");
            u64::MAX
        } else {
            let price = order.request.offer.stake_reward_if_locked_and_not_fulfilled();

            let initial_stake_based_limit =
                (price.saturating_mul(ONE_MILLION).div_ceil(min_mcycle_price_stake_token))
                    .try_into()
                    .unwrap_or(u64::MAX);

            tracing::trace!(
                "Order {order_id} initial stake based limit: {initial_stake_based_limit}"
            );
            initial_stake_based_limit
        };

        let mut preflight_limit = stake_based_limit;
        let mut prove_limit = stake_based_limit;

        // If lock and fulfill, potentially increase that to ETH-based value if higher
        if !is_fulfill_after_lock_expire {
            // Calculate eth-based limit for lock and fulfill orders
            let eth_based_limit = if min_mcycle_price == U256::ZERO {
                tracing::warn!("min_mcycle_price is 0, setting unlimited exec limit");
                u64::MAX
            } else {
                (U256::from(order.request.offer.maxPrice)
                    .saturating_sub(order_gas_cost)
                    .saturating_mul(ONE_MILLION)
                    / min_mcycle_price)
                    .try_into()
                    .unwrap_or(u64::MAX)
            };

            if eth_based_limit > stake_based_limit {
                // Eth based limit is higher, use that for both preflight and prove
                preflight_limit = eth_based_limit;
                prove_limit = eth_based_limit;
            } else {
                // Otherwise lower the prove cycle limit for this order variant
                prove_limit = eth_based_limit;
            }
            tracing::debug!(
                "Order {order_id} initial preflight pricing cycle limit to prove: {} cycles",
                prove_limit
            );
        }

        debug_assert!(
            preflight_limit >= prove_limit,
            "preflight_limit ({preflight_limit}) < prove_limit ({prove_limit})",
        );

        // Apply max mcycle limit cap
        let mut max_mcycle_limit = max_mcycle_limit;
        // Check if priority requestor address - skip all exec limit calculations
        let client_addr = order.request.client_address();
        if let Some(allow_addresses) = &priority_requestor_addresses {
            if allow_addresses.contains(&client_addr) {
                max_mcycle_limit = None;
                tracing::debug!("Order {order_id} exec limit config ignored due to client {} being part of priority_requestor_addresses.", client_addr);
            }
        }

        if let Some(config_mcycle_limit) = max_mcycle_limit {
            let config_cycle_limit = config_mcycle_limit.saturating_mul(1_000_000);
            if prove_limit > config_cycle_limit {
                tracing::debug!(
                    "Order {order_id} prove limit capped by max_mcycle_limit config: {} -> {} cycles",
                    prove_limit,
                    config_cycle_limit
                );
                prove_limit = config_cycle_limit;
                preflight_limit = config_cycle_limit;
            } else if preflight_limit > config_cycle_limit {
                preflight_limit = config_cycle_limit;
            }
        }

        // Apply timing constraints based on peak prove khz
        if let Some(peak_prove_khz) = peak_prove_khz {
            let prove_window = request_expiration.saturating_sub(now);
            let prove_deadline_limit = calculate_max_cycles_for_time(peak_prove_khz, prove_window);
            if prove_limit > prove_deadline_limit {
                tracing::debug!("Order {order_id} prove limit capped by deadline: {} -> {} cycles ({:.1}s at {} peak_prove_khz)", prove_limit, prove_deadline_limit, prove_window, peak_prove_khz);
                prove_limit = prove_deadline_limit;
            }

            // For preflight, also check fulfill-after-expiry window
            let new_preflight_limit = if !is_fulfill_after_lock_expire {
                let fulfill_after_expiry_window = order_expiry.saturating_sub(lock_expiry);
                let fulfill_after_expiry_limit =
                    calculate_max_cycles_for_time(peak_prove_khz, fulfill_after_expiry_window);
                std::cmp::max(prove_deadline_limit, fulfill_after_expiry_limit)
            } else {
                prove_deadline_limit
            };

            if preflight_limit > new_preflight_limit {
                tracing::debug!("Order {order_id} preflight limit capped by deadline: {} -> {} cycles ({:.1}s at {} peak_prove_khz)", preflight_limit, new_preflight_limit, prove_window, peak_prove_khz);
                preflight_limit = new_preflight_limit;
            }
        }

        tracing::trace!(
            "Order {order_id} final limits - preflight: {} cycles, prove: {} cycles",
            preflight_limit,
            prove_limit
        );

        debug_assert!(
            preflight_limit >= prove_limit,
            "preflight_limit ({preflight_limit}) < prove_limit ({prove_limit})",
        );

        Ok((preflight_limit, prove_limit))
    }
}

/// Input type for preflight cache
#[derive(Hash, Eq, PartialEq, Clone, Debug)]
enum InputCacheKey {
    Url(String),
    Hash([u8; 32]),
}

/// Key type for the preflight cache
#[derive(Hash, Eq, PartialEq, Clone, Debug)]
struct PreflightCacheKey {
    predicate_data: Vec<u8>,
    input: InputCacheKey,
}

/// Value type for the preflight cache
#[derive(Clone, Debug)]
enum PreflightCacheValue {
    Success { exec_session_id: String, cycle_count: u64, image_id: String, input_id: String },
    Skip { cached_limit: u64 },
}

/// Handles a lock event for a request
/// Cancels and removes only LockAndFulfill orders
#[allow(clippy::vec_box)]
fn handle_lock_event(
    request_id: U256,
    active_tasks: &mut BTreeMap<U256, BTreeMap<String, CancellationToken>>,
    pending_orders: &mut Vec<Box<OrderRequest>>,
) {
    // Cancel only LockAndFulfill active tasks
    if let Some(order_tasks) = active_tasks.get_mut(&request_id) {
        let initial_count = order_tasks.len();
        order_tasks.retain(|order_id, task_token| {
            if order_id.contains("LockAndFulfill") {
                task_token.cancel();
                false
            } else {
                true
            }
        });
        let cancelled = initial_count - order_tasks.len();

        if cancelled > 0 {
            tracing::debug!(
                "Cancelled {} LockAndFulfill preflights for locked request 0x{:x}",
                cancelled,
                request_id
            );
        }

        // Remove the entry if no tasks remain
        if order_tasks.is_empty() {
            active_tasks.remove(&request_id);
        }
    }

    // Remove only pending LockAndFulfill orders
    let initial_len = pending_orders.len();
    pending_orders.retain(|order| {
        let same_request = U256::from(order.request.id) == request_id;
        let is_lock_and_fulfill = order.fulfillment_type == FulfillmentType::LockAndFulfill;
        !(same_request && is_lock_and_fulfill)
    });
    let removed_orders = initial_len - pending_orders.len();

    if removed_orders > 0 {
        tracing::debug!(
            "Removed {} pending LockAndFulfill orders for locked request 0x{:x}",
            removed_orders,
            request_id
        );
    }
}

/// Handles a fulfill event for a request
/// Cancels and removes all orders for the request
#[allow(clippy::vec_box)]
fn handle_fulfill_event(
    request_id: U256,
    active_tasks: &mut BTreeMap<U256, BTreeMap<String, CancellationToken>>,
    pending_orders: &mut Vec<Box<OrderRequest>>,
) {
    // Cancel all active tasks
    if let Some(order_tasks) = active_tasks.remove(&request_id) {
        let count = order_tasks.len();
        tracing::debug!(
            "Cancelling {} active preflights for fulfilled request 0x{:x}",
            count,
            request_id
        );
        for (_, task_token) in order_tasks {
            task_token.cancel();
        }
    }

    // Remove all pending orders
    let initial_len = pending_orders.len();
    pending_orders.retain(|order| U256::from(order.request.id) != request_id);
    let removed_orders = initial_len - pending_orders.len();

    if removed_orders > 0 {
        tracing::debug!(
            "Removed {} pending orders for fulfilled request 0x{:x}",
            removed_orders,
            request_id
        );
    }
}

impl<P> RetryTask for OrderPicker<P>
where
    P: Provider<Ethereum> + 'static + Clone + WalletProvider,
{
    type Error = OrderPickerErr;
    fn spawn(&self, cancel_token: CancellationToken) -> RetryRes<Self::Error> {
        let picker = self.clone();

        Box::pin(async move {
            tracing::info!("Starting order picking monitor");

            let read_config = || -> Result<_, Self::Error> {
                let cfg = picker.config.lock_all().map_err(|err| {
                    OrderPickerErr::UnexpectedErr(Arc::new(anyhow::anyhow!(
                        "Failed to read config: {err}"
                    )))
                })?;
                Ok((
                    cfg.market.max_concurrent_preflights as usize,
                    cfg.market.order_pricing_priority,
                    cfg.market.priority_requestor_addresses.clone(),
                ))
            };

            let (mut current_capacity, mut priority_mode, mut priority_addresses) =
                read_config().map_err(SupervisorErr::Fault)?;
            let mut tasks: JoinSet<(String, U256)> = JoinSet::new();
            let mut rx = picker.new_order_rx.lock().await;
            let mut order_state_rx = picker.order_state_tx.subscribe();
            let mut capacity_check_interval = tokio::time::interval(MIN_CAPACITY_CHECK_INTERVAL);
            let mut pending_orders: Vec<Box<OrderRequest>> = Vec::new();
            let mut active_tasks: BTreeMap<U256, BTreeMap<String, CancellationToken>> =
                BTreeMap::new();
            let mut last_active_tasks_log: String = String::new();

            loop {
                tokio::select! {
                    // This channel is cancellation safe, so it's fine to use in the select!
                    Some(order) = rx.recv() => {
                        let order_id = order.id();
                        pending_orders.push(order);
                        tracing::debug!(
                            "Queued order {} to be priced. Currently {} queued pricing tasks: {}",
                            order_id,
                            pending_orders.len(),
                            pending_orders
                                .iter()
                                .map(ToString::to_string)
                                .collect::<Vec<_>>()
                                .join(", ")
                        );
                    }
                    Ok(state_change) = order_state_rx.recv() => {
                        match state_change {
                            OrderStateChange::Locked { request_id, prover } => {
                                tracing::debug!("Received order state change for request 0x{:x}: Locked by prover {:x}",
                                    request_id, prover);

                                handle_lock_event(request_id, &mut active_tasks, &mut pending_orders);
                            }
                            OrderStateChange::Fulfilled { request_id } => {
                                tracing::debug!("Received order state change for request 0x{:x}: Fulfilled",
                                    request_id);

                                handle_fulfill_event(request_id, &mut active_tasks, &mut pending_orders);
                            }
                        }
                    }
                    Some(result) = tasks.join_next(), if !tasks.is_empty() => {
                        if let Ok((order_id, request_id)) = result {
                            // Clean up the active task entry now that it's completed
                            if let Some(order_tasks) = active_tasks.get_mut(&request_id) {
                                order_tasks.remove(&order_id);
                                if order_tasks.is_empty() {
                                    active_tasks.remove(&request_id);
                                }
                            }


                            tracing::trace!("Priced task for order {} (request 0x{:x}) completed ({} remaining)",
                                order_id, request_id, tasks.len());
                        }
                    }
                    _ = capacity_check_interval.tick() => {
                        // Check capacity on an interval for capacity changes in config
                        let (new_capacity, new_priority_mode, new_priority_addresses) = read_config().map_err(SupervisorErr::Fault)?;
                        if new_capacity != current_capacity{
                            tracing::debug!("Pricing capacity changed from {} to {}", current_capacity, new_capacity);
                            current_capacity = new_capacity;
                        }
                        if new_priority_mode != priority_mode {
                            tracing::debug!("Order pricing priority changed from {:?} to {:?}", priority_mode, new_priority_mode);
                            priority_mode = new_priority_mode;
                        }
                        if new_priority_addresses != priority_addresses {
                            tracing::debug!("Priority requestor addresses changed");
                            priority_addresses = new_priority_addresses;
                        }

                        // Log active pricing tasks if they've changed
                        let current_tasks_log = format_active_tasks(&active_tasks);

                        if last_active_tasks_log != current_tasks_log {
                            tracing::debug!("Current pricing tasks: [{}]", current_tasks_log);
                            last_active_tasks_log = current_tasks_log;
                        }
                    }

                    _ = cancel_token.cancelled() => {
                        tracing::debug!("Order picker received cancellation, shutting down gracefully");

                        // Wait for all pricing tasks to be cancelled gracefully
                        while tasks.join_next().await.is_some() {}
                        break;
                    }
                }

                // Process pending orders if we have capacity
                if !pending_orders.is_empty() && tasks.len() < current_capacity {
                    let available_capacity = current_capacity - tasks.len();
                    let selected_orders = picker.select_pricing_orders(
                        &mut pending_orders,
                        priority_mode,
                        priority_addresses.as_deref(),
                        available_capacity,
                    );

                    for order in selected_orders {
                        let order_id = order.id();
                        let request_id = U256::from(order.request.id);

                        // Check if we're already processing this specific order
                        if let Some(order_tasks) = active_tasks.get(&request_id) {
                            if order_tasks.contains_key(&order_id) {
                                tracing::debug!(
                                    "Skipping order {order_id} - already being processed"
                                );
                                continue;
                            }
                        }

                        // Check if we've already started processing this order ID
                        if picker.order_cache.get(&order_id).await.is_some() {
                            tracing::debug!(
                                "Skipping duplicate order {order_id}, already being processed"
                            );
                            continue;
                        }

                        // Mark order as being processed immediately to prevent duplicates
                        picker.order_cache.insert(order_id.clone(), ()).await;

                        let picker_clone = picker.clone();
                        let task_cancel_token = cancel_token.child_token();

                        // Track the active task so it can be cancelled if needed
                        active_tasks
                            .entry(request_id)
                            .or_default()
                            .insert(order_id.clone(), task_cancel_token.clone());

                        tasks.spawn(async move {
                            picker_clone
                                .price_order_and_update_state(order, task_cancel_token)
                                .await;
                            (order_id, request_id)
                        });
                    }
                }
            }
            Ok(())
        })
    }
}

/// Format active pricing tasks for logging, limiting to first 3 and showing total count
fn format_active_tasks(
    active_tasks: &BTreeMap<U256, BTreeMap<String, CancellationToken>>,
) -> String {
    let mut order_iter = active_tasks.values().flat_map(|orders| orders.keys().cloned());

    let first_three: Vec<String> = order_iter.by_ref().take(3).collect();
    let remaining_count = order_iter.count();
    let total_count = first_three.len() + remaining_count;

    if remaining_count == 0 {
        first_three.join(", ")
    } else {
        format!("{}, ... ({} total)", first_three.join(", "), total_count)
    }
}

/// Returns the maximum cycles that can be proven within a given time period
/// based on the proving rate provided, in khz.
fn calculate_max_cycles_for_time(prove_khz: u64, time_seconds: u64) -> u64 {
    (prove_khz.saturating_mul(1_000)).saturating_mul(time_seconds)
}

#[cfg(test)]
pub(crate) mod tests {
    use std::{path::PathBuf, time::Duration};

    use super::*;
    use crate::{
        chain_monitor::ChainMonitorService,
        db::SqliteDb,
        provers::{DefaultProver, Prover},
        FulfillmentType, OrderStatus,
    };
    use alloy::{
        network::EthereumWallet,
        node_bindings::{Anvil, AnvilInstance},
        primitives::{address, aliases::U96, utils::parse_units, Address, Bytes, FixedBytes, B256},
        providers::{ext::AnvilApi, ProviderBuilder},
        signers::local::PrivateKeySigner,
    };
    use async_trait::async_trait;
    use boundless_market::contracts::{
        Callback, Offer, Predicate, PredicateType, ProofRequest, RequestId, RequestInput,
        Requirements,
    };
    use boundless_market::storage::{MockStorageProvider, StorageProvider};
    use boundless_market_test_utils::{
        deploy_boundless_market, deploy_hit_points, ASSESSOR_GUEST_ID, ASSESSOR_GUEST_PATH,
        ECHO_ELF, ECHO_ID, LOOP_ELF, LOOP_ID,
    };
    use risc0_ethereum_contracts::selector::Selector;
    use risc0_zkvm::sha::Digest;
    use risc0_zkvm::Receipt;
    use tracing_test::traced_test;

    /// Reusable context for testing the order picker
    pub(crate) struct PickerTestCtx<P> {
        anvil: AnvilInstance,
        pub(crate) picker: OrderPicker<P>,
        boundless_market: BoundlessMarketService<Arc<P>>,
        storage_provider: MockStorageProvider,
        db: DbObj,
        provider: Arc<P>,
        priced_orders_rx: mpsc::Receiver<Box<OrderRequest>>,
        new_order_tx: mpsc::Sender<Box<OrderRequest>>,
    }

    /// Parameters for the generate_next_order function.
    pub(crate) struct OrderParams {
        pub(crate) order_index: u32,
        pub(crate) min_price: U256,
        pub(crate) max_price: U256,
        pub(crate) lock_stake: U256,
        pub(crate) fulfillment_type: FulfillmentType,
        pub(crate) bidding_start: u64,
        pub(crate) lock_timeout: u32,
        pub(crate) timeout: u32,
    }

    impl Default for OrderParams {
        fn default() -> Self {
            Self {
                order_index: 1,
                min_price: parse_ether("0.02").unwrap(),
                max_price: parse_ether("0.04").unwrap(),
                lock_stake: U256::ZERO,
                fulfillment_type: FulfillmentType::LockAndFulfill,
                bidding_start: now_timestamp(),
                lock_timeout: 900,
                timeout: 1200,
            }
        }
    }

    impl<P> PickerTestCtx<P>
    where
        P: Provider + WalletProvider,
    {
        pub(crate) fn signer(&self, index: usize) -> PrivateKeySigner {
            self.anvil.keys()[index].clone().into()
        }

        pub(crate) async fn generate_next_order(&self, params: OrderParams) -> Box<OrderRequest> {
            let image_url =
                self.storage_provider.upload_program(ECHO_ELF).await.unwrap().to_string();
            let image_id = Digest::from(ECHO_ID);
            let chain_id = self.provider.get_chain_id().await.unwrap();
            let boundless_market_address = self.boundless_market.instance().address();

            Box::new(OrderRequest {
                request: ProofRequest::new(
                    RequestId::new(self.provider.default_signer_address(), params.order_index),
                    Requirements::new(Predicate::prefix_match(image_id, Bytes::default())),
                    image_url,
                    RequestInput::builder()
                        .write_slice(&[0x41, 0x41, 0x41, 0x41])
                        .build_inline()
                        .unwrap(),
                    Offer {
                        minPrice: params.min_price,
                        maxPrice: params.max_price,
                        biddingStart: params.bidding_start,
                        timeout: params.timeout,
                        lockTimeout: params.lock_timeout,
                        rampUpPeriod: 1,
                        lockStake: params.lock_stake,
                    },
                ),
                target_timestamp: None,
                image_id: None,
                input_id: None,
                expire_timestamp: None,
                client_sig: Bytes::new(),
                fulfillment_type: params.fulfillment_type,
                boundless_market_address: *boundless_market_address,
                chain_id,
                total_cycles: None,
                cached_id: Default::default(),
            })
        }

        pub(crate) async fn generate_loop_order(
            &self,
            params: OrderParams,
            cycles: u64,
        ) -> Box<OrderRequest> {
            let image_url =
                self.storage_provider.upload_program(LOOP_ELF).await.unwrap().to_string();
            let image_id = Digest::from(LOOP_ID);
            let chain_id = self.provider.get_chain_id().await.unwrap();
            let boundless_market_address = self.boundless_market.instance().address();

            Box::new(OrderRequest {
                request: ProofRequest::new(
                    RequestId::new(self.provider.default_signer_address(), params.order_index),
                    Requirements::new(Predicate::prefix_match(image_id, Bytes::default())),
                    image_url,
                    RequestInput::builder()
                        .write(&cycles)
                        .unwrap()
                        .write(&1u64)
                        .unwrap() // nonce
                        .build_inline()
                        .unwrap(),
                    Offer {
                        minPrice: params.min_price,
                        maxPrice: params.max_price,
                        biddingStart: params.bidding_start,
                        timeout: params.timeout,
                        lockTimeout: params.lock_timeout,
                        rampUpPeriod: 1,
                        lockStake: params.lock_stake,
                    },
                ),
                target_timestamp: None,
                image_id: None,
                input_id: None,
                expire_timestamp: None,
                client_sig: Bytes::new(),
                fulfillment_type: params.fulfillment_type,
                boundless_market_address: *boundless_market_address,
                chain_id,
                total_cycles: None,
                cached_id: Default::default(),
            })
        }
    }

    #[derive(Default)]
    pub(crate) struct PickerTestCtxBuilder {
        initial_signer_eth: Option<i32>,
        initial_hp: Option<U256>,
        config: Option<ConfigLock>,
        stake_token_decimals: Option<u8>,
        prover: Option<ProverObj>,
    }

    impl PickerTestCtxBuilder {
        pub(crate) fn with_initial_signer_eth(self, eth: i32) -> Self {
            Self { initial_signer_eth: Some(eth), ..self }
        }
        pub(crate) fn with_initial_hp(self, hp: U256) -> Self {
            assert!(hp < U256::from(U96::MAX), "Cannot have more than 2^96 hit points");
            Self { initial_hp: Some(hp), ..self }
        }
        pub(crate) fn with_config(self, config: ConfigLock) -> Self {
            Self { config: Some(config), ..self }
        }
        pub(crate) fn with_prover(self, prover: ProverObj) -> Self {
            Self { prover: Some(prover), ..self }
        }
        pub(crate) fn with_stake_token_decimals(self, decimals: u8) -> Self {
            Self { stake_token_decimals: Some(decimals), ..self }
        }
        pub(crate) async fn build(
            self,
        ) -> PickerTestCtx<impl Provider + WalletProvider + Clone + 'static> {
            let anvil = Anvil::new()
                .args(["--balance", &format!("{}", self.initial_signer_eth.unwrap_or(10000))])
                .spawn();
            let signer: PrivateKeySigner = anvil.keys()[0].clone().into();
            let provider = Arc::new(
                ProviderBuilder::new()
                    .wallet(EthereumWallet::from(signer.clone()))
                    .connect(&anvil.endpoint())
                    .await
                    .unwrap(),
            );

            provider.anvil_mine(Some(4), Some(2)).await.unwrap();

            let hp_contract = deploy_hit_points(signer.address(), provider.clone()).await.unwrap();
            let market_address = deploy_boundless_market(
                signer.address(),
                provider.clone(),
                Address::ZERO,
                hp_contract,
                Digest::from(ASSESSOR_GUEST_ID),
                format!("file://{ASSESSOR_GUEST_PATH}"),
                Some(signer.address()),
            )
            .await
            .unwrap();

            let boundless_market = BoundlessMarketService::new(
                market_address,
                provider.clone(),
                provider.default_signer_address(),
            );

            if let Some(initial_hp) = self.initial_hp {
                tracing::debug!("Setting initial locked hitpoints to {}", initial_hp);
                boundless_market.deposit_stake_with_permit(initial_hp, &signer).await.unwrap();
                assert_eq!(
                    boundless_market
                        .balance_of_stake(provider.default_signer_address())
                        .await
                        .unwrap(),
                    initial_hp
                );
            }

            let storage_provider = MockStorageProvider::start();

            let db: DbObj = Arc::new(SqliteDb::new("sqlite::memory:").await.unwrap());
            let config = self.config.unwrap_or_default();
            let prover: ProverObj = self.prover.unwrap_or_else(|| Arc::new(DefaultProver::new()));
            let chain_monitor = Arc::new(ChainMonitorService::new(provider.clone()).await.unwrap());
            tokio::spawn(chain_monitor.spawn(Default::default()));

            const TEST_CHANNEL_CAPACITY: usize = 50;
            let (_new_order_tx, new_order_rx) = mpsc::channel(TEST_CHANNEL_CAPACITY);
            let (priced_orders_tx, priced_orders_rx) = mpsc::channel(TEST_CHANNEL_CAPACITY);
            let (order_state_tx, _) = tokio::sync::broadcast::channel(TEST_CHANNEL_CAPACITY);

            let picker = OrderPicker::new(
                db.clone(),
                config,
                prover,
                market_address,
                provider.clone(),
                chain_monitor,
                new_order_rx,
                priced_orders_tx,
                self.stake_token_decimals.unwrap_or(6),
                order_state_tx,
            );

            PickerTestCtx {
                anvil,
                picker,
                boundless_market,
                storage_provider,
                db,
                provider,
                priced_orders_rx,
                new_order_tx: _new_order_tx,
            }
        }
    }

    #[tokio::test]
    #[traced_test]
    async fn price_order() {
        let config = ConfigLock::default();
        {
            config.load_write().unwrap().market.mcycle_price = "0.0000001".into();
        }
        let mut ctx = PickerTestCtxBuilder::default().with_config(config).build().await;

        let order = ctx.generate_next_order(Default::default()).await;

        let _request_id =
            ctx.boundless_market.submit_request(&order.request, &ctx.signer(0)).await.unwrap();

        let locked = ctx.picker.price_order_and_update_state(order, CancellationToken::new()).await;
        assert!(locked);

        let priced_order = ctx.priced_orders_rx.try_recv().unwrap();
        assert_eq!(priced_order.target_timestamp, Some(0));
    }

    #[tokio::test]
    #[traced_test]
    async fn skip_bad_predicate() {
        let config = ConfigLock::default();
        {
            config.load_write().unwrap().market.mcycle_price = "0.0000001".into();
        }
        let ctx = PickerTestCtxBuilder::default().with_config(config).build().await;

        let mut order = ctx.generate_next_order(Default::default()).await;
        // set a bad predicate
        order.request.requirements.predicate =
            Predicate::digest_match(Digest::from(ECHO_ID), Digest::ZERO);

        let order_id = order.id();
        let _request_id =
            ctx.boundless_market.submit_request(&order.request, &ctx.signer(0)).await.unwrap();

        let locked = ctx.picker.price_order_and_update_state(order, CancellationToken::new()).await;
        assert!(!locked);

        let db_order = ctx.db.get_order(&order_id).await.unwrap().unwrap();
        assert_eq!(db_order.status, OrderStatus::Skipped);

        assert!(logs_contain("predicate check failed, skipping"));
    }

    #[tokio::test]
    #[traced_test]
    async fn skip_unsupported_selector() {
        let config = ConfigLock::default();
        {
            config.load_write().unwrap().market.mcycle_price = "0.0000001".into();
        }
        let ctx = PickerTestCtxBuilder::default().with_config(config).build().await;

        let mut order = ctx.generate_next_order(Default::default()).await;

        // set an unsupported selector
        order.request.requirements.selector = FixedBytes::from(Selector::Groth16V1_1 as u32);
        let order_id = order.id();

        let _request_id =
            ctx.boundless_market.submit_request(&order.request, &ctx.signer(0)).await.unwrap();

        let locked = ctx.picker.price_order_and_update_state(order, CancellationToken::new()).await;
        assert!(!locked);

        let db_order = ctx.db.get_order(&order_id).await.unwrap().unwrap();
        assert_eq!(db_order.status, OrderStatus::Skipped);

        assert!(logs_contain("has an unsupported selector requirement"));
    }

    #[tokio::test]
    #[traced_test]
    async fn skip_price_less_than_gas_costs() {
        let config = ConfigLock::default();
        {
            config.load_write().unwrap().market.mcycle_price = "0.0000001".into();
        }
        let ctx = PickerTestCtxBuilder::default().with_config(config).build().await;

        let order = ctx
            .generate_next_order(OrderParams {
                min_price: parse_ether("0.0005").unwrap(),
                max_price: parse_ether("0.0010").unwrap(),
                ..Default::default()
            })
            .await;
        let order_id = order.id();

        let _request_id =
            ctx.boundless_market.submit_request(&order.request, &ctx.signer(0)).await.unwrap();

        let locked = ctx.picker.price_order_and_update_state(order, CancellationToken::new()).await;
        assert!(!locked);

        let db_order = ctx.db.get_order(&order_id).await.unwrap().unwrap();
        assert_eq!(db_order.status, OrderStatus::Skipped);

        assert!(logs_contain(&format!("Estimated gas cost to lock and fulfill order {order_id}:")));
    }

    #[tokio::test]
    #[traced_test]
    async fn skip_price_less_than_gas_costs_groth16() {
        let config = ConfigLock::default();
        {
            config.load_write().unwrap().market.mcycle_price = "0.0000001".into();
        }
        let mut ctx = PickerTestCtxBuilder::default().with_config(config).build().await;

        // NOTE: Values currently adjusted ad hoc to be between the two thresholds.
        let min_price = parse_ether("0.0013").unwrap();
        let max_price = parse_ether("0.0013").unwrap();

        // Order should have high enough price with the default selector.
        let order = ctx
            .generate_next_order(OrderParams {
                order_index: 1,
                min_price,
                max_price,
                ..Default::default()
            })
            .await;

        let _request_id =
            ctx.boundless_market.submit_request(&order.request, &ctx.signer(0)).await.unwrap();

        let locked = ctx.picker.price_order_and_update_state(order, CancellationToken::new()).await;
        assert!(locked);
        let priced = ctx.priced_orders_rx.try_recv().unwrap();
        assert_eq!(priced.target_timestamp, Some(0));

        // Order does not have high enough price when groth16 is used.
        let mut order = ctx
            .generate_next_order(OrderParams {
                order_index: 2,
                min_price,
                max_price,
                ..Default::default()
            })
            .await;

        // set a Groth16 selector
        order.request.requirements.selector = FixedBytes::from(Selector::Groth16V2_2 as u32);

        let _request_id =
            ctx.boundless_market.submit_request(&order.request, &ctx.signer(0)).await.unwrap();

        let order_id = order.id();
        let locked = ctx.picker.price_order_and_update_state(order, CancellationToken::new()).await;
        assert!(!locked);

        let db_order = ctx.db.get_order(&order_id).await.unwrap().unwrap();
        assert_eq!(db_order.status, OrderStatus::Skipped);

        assert!(logs_contain(&format!("Estimated gas cost to lock and fulfill order {order_id}:")));
    }

    #[tokio::test]
    #[traced_test]
    async fn skip_price_less_than_gas_costs_callback() {
        let config = ConfigLock::default();
        {
            config.load_write().unwrap().market.mcycle_price = "0.0000001".into();
        }
        let mut ctx = PickerTestCtxBuilder::default().with_config(config).build().await;

        // NOTE: Values currently adjusted ad hoc to be between the two thresholds.
        let min_price = parse_ether("0.0013").unwrap();
        let max_price = parse_ether("0.0013").unwrap();

        // Order should have high enough price with the default selector.
        let order = ctx
            .generate_next_order(OrderParams {
                order_index: 1,
                min_price,
                max_price,
                ..Default::default()
            })
            .await;
        let _request_id =
            ctx.boundless_market.submit_request(&order.request, &ctx.signer(0)).await.unwrap();

        let locked = ctx.picker.price_order_and_update_state(order, CancellationToken::new()).await;
        assert!(locked);

        let priced = ctx.priced_orders_rx.try_recv().unwrap();
        assert_eq!(priced.target_timestamp, Some(0));

        // Order does not have high enough price when groth16 is used.
        let mut order = ctx
            .generate_next_order(OrderParams {
                order_index: 2,
                min_price,
                max_price,
                ..Default::default()
            })
            .await;

        // set a callback with a nontrivial gas consumption
        order.request.requirements.callback = Callback {
            addr: address!("0x00000000000000000000000000000000ca11bac2"),
            gasLimit: U96::from(200_000),
        };

        let _request_id =
            ctx.boundless_market.submit_request(&order.request, &ctx.signer(0)).await.unwrap();

        let order_id = order.id();
        let locked = ctx.picker.price_order_and_update_state(order, CancellationToken::new()).await;
        assert!(!locked);

        let db_order = ctx.db.get_order(&order_id).await.unwrap().unwrap();
        assert_eq!(db_order.status, OrderStatus::Skipped);

        assert!(logs_contain(&format!("Estimated gas cost to lock and fulfill order {order_id}:")));
    }

    #[tokio::test]
    #[traced_test]
    async fn skip_price_less_than_gas_costs_smart_contract_signature() {
        let config = ConfigLock::default();
        {
            config.load_write().unwrap().market.mcycle_price = "0.0000001".into();
        }
        let mut ctx = PickerTestCtxBuilder::default().with_config(config).build().await;

        // NOTE: Values currently adjusted ad hoc to be between the two thresholds.
        let min_price = parse_ether("0.0013").unwrap();
        let max_price = parse_ether("0.0013").unwrap();

        // Order should have high enough price with the default selector.
        let order = ctx
            .generate_next_order(OrderParams {
                order_index: 1,
                min_price,
                max_price,
                ..Default::default()
            })
            .await;

        let _request_id =
            ctx.boundless_market.submit_request(&order.request, &ctx.signer(0)).await.unwrap();

        let locked = ctx.picker.price_order_and_update_state(order, CancellationToken::new()).await;
        assert!(locked);

        let priced = ctx.priced_orders_rx.try_recv().unwrap();
        assert_eq!(priced.target_timestamp, Some(0));

        // Order does not have high enough price when groth16 is used.
        let mut order = ctx
            .generate_next_order(OrderParams {
                order_index: 2,
                min_price,
                max_price,
                ..Default::default()
            })
            .await;

        order.request.id =
            RequestId::try_from(order.request.id).unwrap().set_smart_contract_signed_flag().into();

        let _request_id =
            ctx.boundless_market.submit_request(&order.request, &ctx.signer(0)).await.unwrap();

        let order_id = order.id();
        let locked = ctx.picker.price_order_and_update_state(order, CancellationToken::new()).await;
        assert!(!locked);

        let db_order = ctx.db.get_order(&order_id).await.unwrap().unwrap();
        assert_eq!(db_order.status, OrderStatus::Skipped);

        assert!(logs_contain(&format!("Estimated gas cost to lock and fulfill order {order_id}:")));
    }

    #[tokio::test]
    #[traced_test]
    async fn skip_unallowed_addr() {
        let config = ConfigLock::default();
        {
            config.load_write().unwrap().market.mcycle_price = "0.0000001".into();
            config.load_write().unwrap().market.allow_client_addresses = Some(vec![Address::ZERO]);
        }
        let ctx = PickerTestCtxBuilder::default().with_config(config).build().await;

        let order = ctx.generate_next_order(Default::default()).await;

        let _request_id =
            ctx.boundless_market.submit_request(&order.request, &ctx.signer(0)).await.unwrap();

        let order_id = order.id();
        let locked = ctx.picker.price_order_and_update_state(order, CancellationToken::new()).await;
        assert!(!locked);

        let db_order = ctx.db.get_order(&order_id).await.unwrap().unwrap();
        assert_eq!(db_order.status, OrderStatus::Skipped);

        assert!(logs_contain("because it is not in allowed addrs"));
    }

    #[tokio::test]
    #[traced_test]
    async fn skip_denied_addr() {
        let config = ConfigLock::default();
        let ctx = PickerTestCtxBuilder::default().with_config(config.clone()).build().await;
        let deny_address = ctx.provider.default_signer_address();

        {
            let mut cfg = config.load_write().unwrap();
            cfg.market.mcycle_price = "0.0000001".into();
            cfg.market.deny_requestor_addresses = Some([deny_address].into_iter().collect());
        }

        let order = ctx.generate_next_order(Default::default()).await;

        let _request_id =
            ctx.boundless_market.submit_request(&order.request, &ctx.signer(0)).await.unwrap();

        let order_id = order.id();
        let locked = ctx.picker.price_order_and_update_state(order, CancellationToken::new()).await;
        assert!(!locked);

        let db_order = ctx.db.get_order(&order_id).await.unwrap().unwrap();
        assert_eq!(db_order.status, OrderStatus::Skipped);

        assert!(logs_contain("because it is in denied addrs"));
    }

    #[tokio::test]
    #[traced_test]
    async fn resume_order_pricing() {
        let config = ConfigLock::default();
        {
            config.load_write().unwrap().market.mcycle_price = "0.0000001".into();
        }
        let mut ctx = PickerTestCtxBuilder::default().with_config(config).build().await;

        let order = ctx.generate_next_order(Default::default()).await;
        let order_id = order.id();

        let _request_id =
            ctx.boundless_market.submit_request(&order.request, &ctx.signer(0)).await.unwrap();

        let pricing_task = tokio::spawn(ctx.picker.spawn(Default::default()));

        ctx.new_order_tx.send(order).await.unwrap();

        // Wait for the order to be priced, with some timeout
        let priced_order =
            tokio::time::timeout(Duration::from_secs(10), ctx.priced_orders_rx.recv())
                .await
                .unwrap();
        assert_eq!(priced_order.unwrap().id(), order_id);

        pricing_task.abort();

        // Send a new order when picker task is down.
        let new_order = ctx.generate_next_order(Default::default()).await;
        let new_order_id = new_order.id();
        ctx.new_order_tx.send(new_order).await.unwrap();

        assert!(ctx.priced_orders_rx.is_empty());

        tokio::spawn(ctx.picker.spawn(Default::default()));

        let priced_order =
            tokio::time::timeout(Duration::from_secs(10), ctx.priced_orders_rx.recv())
                .await
                .unwrap();
        assert_eq!(priced_order.unwrap().id(), new_order_id);
    }

    #[tokio::test]
    #[traced_test]
    async fn cannot_overcommit_stake() {
        let signer_inital_balance_eth = 2;
        let lockin_stake = U256::from(150);

        let config = ConfigLock::default();
        {
            config.load_write().unwrap().market.mcycle_price = "0.0000001".into();
            config.load_write().unwrap().market.max_stake = "10".into();
        }

        let mut ctx = PickerTestCtxBuilder::default()
            .with_initial_signer_eth(signer_inital_balance_eth)
            .with_initial_hp(lockin_stake)
            .with_config(config)
            .build()
            .await;
        let order = ctx
            .generate_next_order(OrderParams { lock_stake: U256::from(100), ..Default::default() })
            .await;
        let order1_id = order.id();
        assert!(ctx.picker.price_order_and_update_state(order, CancellationToken::new()).await);
        let priced = ctx.priced_orders_rx.try_recv().unwrap();
        assert_eq!(priced.id(), order1_id);

        let order = ctx
            .generate_next_order(OrderParams {
                lock_stake: lockin_stake + U256::from(1),
                ..Default::default()
            })
            .await;
        let order_id = order.id();
        assert!(!ctx.picker.price_order_and_update_state(order, CancellationToken::new()).await);
        assert!(logs_contain("Insufficient available stake to lock order"));
        assert_eq!(
            ctx.db.get_order(&order_id).await.unwrap().unwrap().status,
            OrderStatus::Skipped
        );

        let order = ctx
            .generate_next_order(OrderParams {
                lock_stake: parse_units("11", 18).unwrap().into(),
                ..Default::default()
            })
            .await;
        let order_id = order.id();
        assert!(!ctx.picker.price_order_and_update_state(order, CancellationToken::new()).await);

        // only the first order above should have marked as active pricing, the second one should have been skipped due to insufficient stake
        assert_eq!(
            ctx.db.get_order(&order_id).await.unwrap().unwrap().status,
            OrderStatus::Skipped
        );
        assert!(logs_contain("Removing high stake order"));
    }

    #[tokio::test]
    #[traced_test]
    async fn use_gas_to_fulfill_estimate_from_config() {
        let fulfill_gas = 123_456;
        let config = ConfigLock::default();
        {
            config.load_write().unwrap().market.mcycle_price = "0.0000001".into();
            config.load_write().unwrap().market.fulfill_gas_estimate = fulfill_gas;
        }

        let mut ctx = PickerTestCtxBuilder::default().with_config(config).build().await;

        let order = ctx.generate_next_order(Default::default()).await;
        let locked = ctx.picker.price_order_and_update_state(order, CancellationToken::new()).await;
        assert!(locked);

        // Simulate order being locked
        let order = ctx.priced_orders_rx.try_recv().unwrap();
        ctx.db.insert_accepted_request(&order, order.request.offer.minPrice).await.unwrap();

        assert_eq!(ctx.picker.estimate_gas_to_fulfill_pending().await.unwrap(), fulfill_gas);

        // add another order
        let order =
            ctx.generate_next_order(OrderParams { order_index: 2, ..Default::default() }).await;
        let locked = ctx.picker.price_order_and_update_state(order, CancellationToken::new()).await;
        assert!(locked);
        let order = ctx.priced_orders_rx.try_recv().unwrap();
        ctx.db.insert_accepted_request(&order, order.request.offer.minPrice).await.unwrap();

        // gas estimate stacks (until estimates factor in bundling)
        assert_eq!(ctx.picker.estimate_gas_to_fulfill_pending().await.unwrap(), 2 * fulfill_gas);
    }

    #[tokio::test]
    #[traced_test]
    async fn skips_journal_exceeding_limit() {
        // set this by testing a very small limit (1 byte)
        let config = ConfigLock::default();
        {
            config.load_write().unwrap().market.mcycle_price = "0.0000001".into();
            config.load_write().unwrap().market.max_journal_bytes = 1;
        }
        let lock_stake = U256::from(10);

        let ctx = PickerTestCtxBuilder::default()
            .with_config(config)
            .with_initial_hp(lock_stake)
            .build()
            .await;
        let order = ctx.generate_next_order(OrderParams { lock_stake, ..Default::default() }).await;

        let order_id = order.id();
        let locked = ctx.picker.price_order_and_update_state(order, CancellationToken::new()).await;
        assert!(!locked);

        assert_eq!(
            ctx.db.get_order(&order_id).await.unwrap().unwrap().status,
            OrderStatus::Skipped
        );
        assert!(logs_contain("journal larger than set limit"));
    }

    #[tokio::test]
    #[traced_test]
    async fn price_locked_by_other() {
        let config = ConfigLock::default();
        {
            config.load_write().unwrap().market.mcycle_price_stake_token = "0.0000001".into();
        }
        let mut ctx = PickerTestCtxBuilder::default()
            .with_config(config)
            .with_initial_hp(U256::from(1000))
            .build()
            .await;

        let order = ctx
            .generate_next_order(OrderParams {
                fulfillment_type: FulfillmentType::FulfillAfterLockExpire,
                bidding_start: now_timestamp(),
                lock_timeout: 1000,
                timeout: 10000,
                lock_stake: parse_units("0.1", 6).unwrap().into(),
                ..Default::default()
            })
            .await;

        let order_id = order.id();
        let expected_target_timestamp =
            order.request.offer.biddingStart + order.request.offer.lockTimeout as u64;
        let expected_expire_timestamp =
            order.request.offer.biddingStart + order.request.offer.timeout as u64;

        let expected_log = format!(
            "Setting order {order_id} to prove after lock expiry at {expected_target_timestamp}"
        );
        assert!(ctx.picker.price_order_and_update_state(order, CancellationToken::new()).await);

        assert!(logs_contain(&expected_log));

        let priced = ctx.priced_orders_rx.try_recv().unwrap();
        assert_eq!(priced.target_timestamp, Some(expected_target_timestamp));
        assert_eq!(priced.expire_timestamp, Some(expected_expire_timestamp));
    }

    #[tokio::test]
    #[traced_test]
    async fn price_locked_by_other_unprofitable() {
        let config = ConfigLock::default();
        {
            config.load_write().unwrap().market.mcycle_price_stake_token = "0.1".into();
        }
        let ctx = PickerTestCtxBuilder::default()
            .with_stake_token_decimals(6)
            .with_config(config)
            .build()
            .await;

        let order = ctx
            .generate_next_order(OrderParams {
                fulfillment_type: FulfillmentType::FulfillAfterLockExpire,
                bidding_start: now_timestamp(),
                lock_timeout: 0,
                timeout: 10000,
                // Low stake means low reward for filling after it is unfulfilled
                lock_stake: parse_units("0.00001", 6).unwrap().into(),
                ..Default::default()
            })
            .await;

        let order_id = order.id();

        assert!(!ctx.picker.price_order_and_update_state(order, CancellationToken::new()).await);

        // Since we know the stake reward is constant, and we know our min_mycle_price_stake_token
        // the execution limit check tells us if the order is profitable or not, since it computes the max number
        // of cycles that can be proven while keeping the order profitable.
        assert!(logs_contain(&format!("Skipping order {order_id} due to session limit exceeded")));

        let db_order = ctx.db.get_order(&order_id).await.unwrap().unwrap();
        assert_eq!(db_order.status, OrderStatus::Skipped);
    }

    #[tokio::test]
    #[traced_test]
    async fn skip_mcycle_limit_for_allowed_address() {
        let exec_limit = 1000;
        let config = ConfigLock::default();
        {
            config.load_write().unwrap().market.mcycle_price = "0.0000001".into();
            config.load_write().unwrap().market.max_mcycle_limit = Some(exec_limit);
        }
        let ctx = PickerTestCtxBuilder::default().with_config(config).build().await;

        ctx.picker.config.load_write().as_mut().unwrap().market.priority_requestor_addresses =
            Some(vec![ctx.provider.default_signer_address()]);

        // First order from allowed address - should skip mcycle limit
        let order = ctx.generate_next_order(Default::default()).await;
        let order_id = order.id();

        let locked = ctx.picker.price_order_and_update_state(order, CancellationToken::new()).await;
        assert!(locked);

        // Check logs for the expected message about skipping mcycle limit
        assert!(logs_contain(&format!(
            "Order {order_id} exec limit config ignored due to client {} being part of priority_requestor_addresses.",
            ctx.provider.default_signer_address()
        )));

        // Second order from a different address - should have mcycle limit enforced
        let mut order2 =
            ctx.generate_next_order(OrderParams { order_index: 2, ..Default::default() }).await;
        // Set a different client address
        order2.request.id = RequestId::new(Address::ZERO, 2).into();
        let order2_id = order2.id();

        let locked =
            ctx.picker.price_order_and_update_state(order2, CancellationToken::new()).await;
        assert!(locked);

        // Check logs for the expected message about setting exec limit to max_mcycle_limit
        assert!(logs_contain(&format!(
            "Order {order2_id} prove limit capped by max_mcycle_limit config"
        )));
        assert!(logs_contain(&format!(
            "with limit of {} cycles (~{} mcycles)",
            U256::from(exec_limit) * ONE_MILLION,
            exec_limit
        )));
    }

    #[tokio::test]
    #[traced_test]
    async fn test_deadline_exec_limit_and_peak_prove_khz() {
        let config = ConfigLock::default();
        {
            config.load_write().unwrap().market.mcycle_price = "0.0000001".into();
            config.load_write().unwrap().market.peak_prove_khz = Some(1);
            config.load_write().unwrap().market.min_deadline = 10;
        }
        let ctx = PickerTestCtxBuilder::default().with_config(config).build().await;

        let order = ctx
            .generate_next_order(OrderParams {
                min_price: parse_ether("10").unwrap(),
                max_price: parse_ether("10").unwrap(),
                bidding_start: now_timestamp(),
                lock_timeout: 150,
                timeout: 300,
                ..Default::default()
            })
            .await;

        let order_id = order.id();
        let _submit_result =
            ctx.boundless_market.submit_request(&order.request, &ctx.signer(0)).await;

        let locked = ctx.picker.price_order_and_update_state(order, CancellationToken::new()).await;
        assert!(locked);

        let expected_log_pattern = format!("Order {order_id} prove limit capped by deadline");
        assert!(logs_contain(&expected_log_pattern));
    }

    #[tokio::test]
    #[traced_test]
    async fn test_capacity_change() {
        let config = ConfigLock::default();
        {
            let mut cfg = config.load_write().unwrap();
            cfg.market.mcycle_price = "0.0000001".into();
            cfg.market.max_concurrent_preflights = 2;
        }
        let mut ctx = PickerTestCtxBuilder::default().with_config(config.clone()).build().await;

        // Start the order picker task
        let picker_task = tokio::spawn(ctx.picker.spawn(Default::default()));

        // Send an initial order to trigger the capacity check
        let order1 =
            ctx.generate_next_order(OrderParams { order_index: 1, ..Default::default() }).await;
        ctx.new_order_tx.send(order1).await.unwrap();

        // Wait for order to be processed
        tokio::time::timeout(Duration::from_secs(10), ctx.priced_orders_rx.recv()).await.unwrap();

        // Sleep to allow for a capacity check change
        tokio::time::sleep(MIN_CAPACITY_CHECK_INTERVAL).await;

        // Decrease capacity
        {
            let mut cfg = config.load_write().unwrap();
            cfg.market.max_concurrent_preflights = 1;
        }

        // Wait a bit more for the interval timer to fire and detect the change
        tokio::time::sleep(MIN_CAPACITY_CHECK_INTERVAL + Duration::from_millis(100)).await;

        // Send another order to trigger capacity check
        let order2 =
            ctx.generate_next_order(OrderParams { order_index: 2, ..Default::default() }).await;
        ctx.new_order_tx.send(order2).await.unwrap();

        // Wait for an order to be processed before updating capacity
        tokio::time::timeout(Duration::from_secs(10), ctx.priced_orders_rx.recv()).await.unwrap();

        // Check logs for capacity changes
        assert!(logs_contain("Pricing capacity changed from 2 to 1"));

        picker_task.abort();
    }

    #[tokio::test]
    #[traced_test]
    async fn test_lock_expired_exec_limit_precision_loss() {
        let config = ConfigLock::default();
        {
            config.load_write().unwrap().market.mcycle_price_stake_token = "1".into();
        }
        let ctx = PickerTestCtxBuilder::default()
            .with_config(config.clone())
            .with_stake_token_decimals(6)
            .build()
            .await;

        let mut order = ctx
            .generate_next_order(OrderParams {
                lock_stake: U256::from(1),
                fulfillment_type: FulfillmentType::FulfillAfterLockExpire,
                bidding_start: now_timestamp() - 100,
                lock_timeout: 10,
                timeout: 300,
                ..Default::default()
            })
            .await;

        let order_id = order.id();
        let stake_reward = order.request.offer.stake_reward_if_locked_and_not_fulfilled();
        assert_eq!(stake_reward, U256::from(0));

        let locked = ctx.picker.price_order(&mut order).await;
        assert!(matches!(locked, Ok(OrderPricingOutcome::Skip)));

        assert!(logs_contain(&format!(
            "Removing order {order_id} because its exec limit is too low"
        )));

        let mut order2 = ctx
            .generate_next_order(OrderParams {
                order_index: 2,
                lock_stake: U256::from(40),
                fulfillment_type: FulfillmentType::FulfillAfterLockExpire,
                bidding_start: now_timestamp() - 100,
                lock_timeout: 10,
                timeout: 300,
                ..Default::default()
            })
            .await;

        let order2_id = order2.id();
        let stake_reward2 = order2.request.offer.stake_reward_if_locked_and_not_fulfilled();
        assert_eq!(stake_reward2, U256::from(32));

        let locked = ctx.picker.price_order(&mut order2).await;
        assert!(matches!(locked, Ok(OrderPricingOutcome::Skip)));

        // Stake token denom offsets the mcycle multiplier, so for 1stake/mcycle, this will be 10
        assert!(logs_contain(&format!(
            "Starting preflight execution of {order2_id} with limit of 32 cycles"
        )));
        assert!(logs_contain(&format!("Skipping order {order2_id} due to session limit exceeded")));
    }

    #[tokio::test]
    #[traced_test]
    async fn test_order_is_locked_check() -> Result<()> {
        let ctx = PickerTestCtxBuilder::default().build().await;

        let mut order = ctx.generate_next_order(Default::default()).await;
        let order_id = order.id();

        ctx.db
            .set_request_locked(
                U256::from(order.request.id),
                &ctx.provider.default_signer_address().to_string(),
                1000,
            )
            .await?;

        assert!(ctx.db.is_request_locked(U256::from(order.request.id)).await?);

        let pricing_outcome = ctx.picker.price_order(&mut order).await?;
        assert!(matches!(pricing_outcome, OrderPricingOutcome::Skip));

        assert!(logs_contain(&format!("Order {order_id} is already locked, skipping")));

        Ok(())
    }

    #[tokio::test]
    #[traced_test]
    async fn test_duplicate_order_cache() -> Result<()> {
        let mut ctx = PickerTestCtxBuilder::default().build().await;

        let order1 = ctx.generate_next_order(Default::default()).await;
        let order_id = order1.id();

        // Duplicate order
        let order2 = Box::new(OrderRequest {
            request: order1.request.clone(),
            client_sig: order1.client_sig.clone(),
            fulfillment_type: order1.fulfillment_type,
            boundless_market_address: order1.boundless_market_address,
            chain_id: order1.chain_id,
            image_id: order1.image_id.clone(),
            input_id: order1.input_id.clone(),
            total_cycles: order1.total_cycles,
            target_timestamp: order1.target_timestamp,
            expire_timestamp: order1.expire_timestamp,
            cached_id: Default::default(),
        });

        assert_eq!(order1.id(), order2.id(), "Both orders should have the same ID");

        tokio::spawn(ctx.picker.spawn(CancellationToken::new()));

        ctx.new_order_tx.send(order1).await?;
        ctx.new_order_tx.send(order2).await?;

        let first_processed =
            tokio::time::timeout(Duration::from_secs(10), ctx.priced_orders_rx.recv())
                .await?
                .unwrap();

        assert_eq!(first_processed.id(), order_id, "First order should be processed");

        let second_result =
            tokio::time::timeout(Duration::from_secs(2), ctx.priced_orders_rx.recv()).await;

        assert!(second_result.is_err(), "Second order should be deduplicated and not processed");

        assert!(logs_contain(&format!("Skipping order {order_id} - already being processed")));

        Ok(())
    }

    #[tokio::test]
    #[traced_test]
    async fn test_order_is_fulfilled_check() -> Result<()> {
        let ctx = PickerTestCtxBuilder::default().build().await;

        let mut order = ctx
            .generate_next_order(OrderParams {
                fulfillment_type: FulfillmentType::FulfillAfterLockExpire,
                ..Default::default()
            })
            .await;
        let order_id = order.id();

        ctx.db.set_request_fulfilled(U256::from(order.request.id), 1000).await?;

        assert!(ctx.db.is_request_fulfilled(U256::from(order.request.id)).await?);

        let pricing_outcome = ctx.picker.price_order(&mut order).await?;
        assert!(matches!(pricing_outcome, OrderPricingOutcome::Skip));

        assert!(logs_contain(&format!("Order {order_id} is already fulfilled, skipping")));

        Ok(())
    }

    #[tokio::test]
    #[traced_test]
    async fn test_active_tasks_logging() {
        let config = ConfigLock::default();
        {
            config.load_write().unwrap().market.mcycle_price = "0.0000001".into();
        }
        let mut ctx = PickerTestCtxBuilder::default().with_config(config).build().await;

        // Start the order picker task
        let picker_task = tokio::spawn(ctx.picker.spawn(Default::default()));

        // Send an order to trigger the logging
        let order1 =
            ctx.generate_next_order(OrderParams { order_index: 1, ..Default::default() }).await;
        let order1_id = order1.id();
        ctx.new_order_tx.send(order1).await.unwrap();

        // Wait for the order to be processed and check for the "Added" log
        tokio::time::timeout(MIN_CAPACITY_CHECK_INTERVAL * 2, ctx.priced_orders_rx.recv())
            .await
            .unwrap();

        // Check that we logged the task being added
        assert!(logs_contain("Current pricing tasks: ["));
        assert!(logs_contain(&order1_id));

        // Send another order to see the task being removed and a new one added
        let order2 =
            ctx.generate_next_order(OrderParams { order_index: 2, ..Default::default() }).await;
        let order2_id = order2.id();
        ctx.new_order_tx.send(order2).await.unwrap();

        // Wait for the second order to be processed
        tokio::time::timeout(Duration::from_secs(5), ctx.priced_orders_rx.recv()).await.unwrap();

        // Check that we logged the task completion
        assert!(logs_contain(&format!("Priced task for order {order1_id} (request")));

        // The order2 should be shown as in progress when order1 completes
        assert!(logs_contain(&order2_id));

        picker_task.abort();
    }

    #[tokio::test]
    async fn test_handle_lock_event() {
        let ctx = PickerTestCtxBuilder::default().build().await;
        let mut active_tasks: BTreeMap<U256, BTreeMap<String, CancellationToken>> = BTreeMap::new();
        let mut pending_orders: Vec<Box<OrderRequest>> = Vec::new();

        let lock_and_fulfill_order = ctx
            .generate_next_order(OrderParams {
                order_index: 123,
                fulfillment_type: FulfillmentType::LockAndFulfill,
                ..Default::default()
            })
            .await;

        let fulfill_after_expire_order = ctx
            .generate_next_order(OrderParams {
                order_index: 123,
                fulfillment_type: FulfillmentType::FulfillAfterLockExpire,
                ..Default::default()
            })
            .await;

        let request_id = U256::from(lock_and_fulfill_order.request.id);

        let lock_and_fulfill_token = CancellationToken::new();
        let fulfill_after_expire_token = CancellationToken::new();

        // Add active tasks using actual order IDs
        let mut order_tasks = BTreeMap::new();
        order_tasks.insert(lock_and_fulfill_order.id(), lock_and_fulfill_token.clone());
        order_tasks.insert(fulfill_after_expire_order.id(), fulfill_after_expire_token.clone());
        active_tasks.insert(request_id, order_tasks);

        pending_orders.push(lock_and_fulfill_order);
        pending_orders.push(fulfill_after_expire_order);

        handle_lock_event(request_id, &mut active_tasks, &mut pending_orders);

        assert!(lock_and_fulfill_token.is_cancelled(), "LockAndFulfill task should be cancelled");
        assert!(
            !fulfill_after_expire_token.is_cancelled(),
            "FulfillAfterLockExpire task should NOT be cancelled"
        );

        assert!(active_tasks.contains_key(&request_id));
        let remaining_tasks = active_tasks.get(&request_id).unwrap();
        assert_eq!(remaining_tasks.len(), 1);
        let remaining_order_id = remaining_tasks.keys().next().unwrap();
        assert!(remaining_order_id.contains("FulfillAfterLockExpire"));

        assert_eq!(pending_orders.len(), 1);
        assert_eq!(pending_orders[0].fulfillment_type, FulfillmentType::FulfillAfterLockExpire);
    }

    #[tokio::test]
    async fn test_handle_fulfill_event() {
        // Create test context and orders
        let ctx = PickerTestCtxBuilder::default().build().await;
        let mut active_tasks: BTreeMap<U256, BTreeMap<String, CancellationToken>> = BTreeMap::new();
        let mut pending_orders: Vec<Box<OrderRequest>> = Vec::new();

        let lock_and_fulfill_order = ctx
            .generate_next_order(OrderParams {
                order_index: 456,
                fulfillment_type: FulfillmentType::LockAndFulfill,
                ..Default::default()
            })
            .await;

        let fulfill_after_expire_order = ctx
            .generate_next_order(OrderParams {
                order_index: 456,
                fulfillment_type: FulfillmentType::FulfillAfterLockExpire,
                ..Default::default()
            })
            .await;

        let request_id = U256::from(lock_and_fulfill_order.request.id);

        let token1 = CancellationToken::new();
        let token2 = CancellationToken::new();

        let mut order_tasks = BTreeMap::new();
        order_tasks.insert(lock_and_fulfill_order.id(), token1.clone());
        order_tasks.insert(fulfill_after_expire_order.id(), token2.clone());
        active_tasks.insert(request_id, order_tasks);

        pending_orders.push(lock_and_fulfill_order);
        pending_orders.push(fulfill_after_expire_order);

        handle_fulfill_event(request_id, &mut active_tasks, &mut pending_orders);

        assert!(token1.is_cancelled(), "All tasks should be cancelled");
        assert!(token2.is_cancelled(), "All tasks should be cancelled");

        assert!(!active_tasks.contains_key(&request_id));

        assert_eq!(pending_orders.len(), 0, "All pending orders should be removed");
    }

    // Mock prover that tracks preflight calls
    struct MockPreflightTracker {
        preflight_calls: Arc<std::sync::Mutex<Vec<(String, String)>>>,
        default_prover: Arc<DefaultProver>,
    }

    impl MockPreflightTracker {
        fn new() -> Self {
            Self {
                preflight_calls: Arc::new(std::sync::Mutex::new(Vec::new())),
                default_prover: Arc::new(DefaultProver::new()),
            }
        }

        fn get_preflight_calls(&self) -> Vec<(String, String)> {
            self.preflight_calls.lock().unwrap().clone()
        }
    }

    #[async_trait]
    impl Prover for MockPreflightTracker {
        async fn upload_image(&self, image_id: &str, image: Vec<u8>) -> Result<(), ProverError> {
            self.default_prover.upload_image(image_id, image).await
        }

        async fn upload_input(&self, input: Vec<u8>) -> Result<String, ProverError> {
            self.default_prover.upload_input(input).await
        }

        async fn preflight(
            &self,
            image_id: &str,
            input_id: &str,
            assumptions: Vec<String>,
            executor_limit: Option<u64>,
            order_id: &str,
        ) -> Result<ProofResult, ProverError> {
            // Track the preflight call
            self.preflight_calls.lock().unwrap().push((image_id.to_string(), input_id.to_string()));

            // Call the default prover
            self.default_prover
                .preflight(image_id, input_id, assumptions, executor_limit, order_id)
                .await
        }

        async fn has_image(&self, image_id: &str) -> Result<bool, ProverError> {
            self.default_prover.has_image(image_id).await
        }

        async fn prove_stark(
            &self,
            image_id: &str,
            input_id: &str,
            assumptions: Vec<String>,
        ) -> Result<String, ProverError> {
            self.default_prover.prove_stark(image_id, input_id, assumptions).await
        }

        async fn wait_for_stark(&self, proof_id: &str) -> Result<ProofResult, ProverError> {
            self.default_prover.wait_for_stark(proof_id).await
        }

        async fn cancel_stark(&self, proof_id: &str) -> Result<(), ProverError> {
            self.default_prover.cancel_stark(proof_id).await
        }

        async fn get_receipt(&self, proof_id: &str) -> Result<Option<Receipt>, ProverError> {
            self.default_prover.get_receipt(proof_id).await
        }

        async fn get_preflight_journal(
            &self,
            proof_id: &str,
        ) -> Result<Option<Vec<u8>>, ProverError> {
            self.default_prover.get_preflight_journal(proof_id).await
        }

        async fn get_journal(&self, proof_id: &str) -> Result<Option<Vec<u8>>, ProverError> {
            self.default_prover.get_journal(proof_id).await
        }

        async fn compress(&self, proof_id: &str) -> Result<String, ProverError> {
            self.default_prover.compress(proof_id).await
        }

        async fn get_compressed_receipt(
            &self,
            proof_id: &str,
        ) -> Result<Option<Vec<u8>>, ProverError> {
            self.default_prover.get_compressed_receipt(proof_id).await
        }
        async fn shrink_bitvm2(
            &self,
            _proof_id: &str,
            _work_dir: Option<PathBuf>,
        ) -> Result<String, ProverError> {
            todo!("Shrink BitVM is not implemented yet");
        }
        async fn get_shrink_bitvm2_receipt(
            &self,
            _proof_id: &str,
        ) -> Result<Option<Vec<u8>>, ProverError> {
            todo!("Shrink BitVM is not implemented yet");
        }
    }

    #[tokio::test]
    #[traced_test]
    async fn test_preflight_cache_behavior() -> Result<()> {
        let mock_prover = Arc::new(MockPreflightTracker::new());

        let image_id = Digest::from(ECHO_ID).to_string();
        mock_prover.upload_image(&image_id, ECHO_ELF.to_vec()).await.unwrap();

        let ctx = PickerTestCtxBuilder::default().with_prover(mock_prover.clone()).build().await;

        let mut order1 =
            ctx.generate_next_order(OrderParams { order_index: 100, ..Default::default() }).await;

        let mut order2 =
            ctx.generate_next_order(OrderParams { order_index: 200, ..Default::default() }).await;

        let mut order3 = ctx
            .generate_next_order(OrderParams {
                order_index: 100,
                fulfillment_type: FulfillmentType::FulfillAfterLockExpire,
                ..Default::default()
            })
            .await;

        assert_eq!(
            order1.request.id, order3.request.id,
            "Order1 and Order3 should have same request ID"
        );
        assert_ne!(
            order1.request.id, order2.request.id,
            "Order1 and Order2 should have different request IDs"
        );

        // Process order1 and order2 concurrently to test cache atomicity
        let (pricing1, pricing2) =
            tokio::join!(ctx.picker.price_order(&mut order1), ctx.picker.price_order(&mut order2));

        assert!(pricing1.is_ok(), "Order1 pricing should succeed");
        assert!(pricing2.is_ok(), "Order2 pricing should succeed");

        // Process order3 (should use cache)
        let pricing3 = ctx.picker.price_order(&mut order3).await;
        assert!(pricing3.is_ok(), "Order3 pricing should succeed");

        // Check preflight calls - should only be called once since all orders are identical
        let preflight_calls = mock_prover.get_preflight_calls();

        // Since ALL orders have the same image_url and input data, they should share the same cache entry
        assert_eq!(
            preflight_calls.len(),
            1,
            "Should have exactly 1 preflight call since all orders are identical.",
        );

        Ok(())
    }

    #[tokio::test]
    #[traced_test]
    async fn test_smaller_cycle_limit_cache() -> Result<()> {
        let mock_prover = Arc::new(MockPreflightTracker::new());
        let image_id = Digest::from(LOOP_ID).to_string();
        mock_prover.upload_image(&image_id, LOOP_ELF.to_vec()).await.unwrap();

        // Create context with very low mcycle price and set peak_prove_khz to create different deadline caps
        let config = ConfigLock::default();
        {
            config.load_write().unwrap().market.mcycle_price = "0.0000001".into();
            config.load_write().unwrap().market.peak_prove_khz = Some(1000); // Set peak_prove_khz to create deadline caps
            config.load_write().unwrap().market.min_deadline = 0; // Remove min_deadline interference
        }
        let ctx = PickerTestCtxBuilder::default()
            .with_prover(mock_prover.clone())
            .with_config(config)
            .build()
            .await;

        // Create two orders with same program+input but very different exec limits due to different timeouts:
        // Order 1: Very short timeout = very low deadline cap (should hit session limit exceeded)
        // We'll set the loop to consume 50M cycles, which exceeds the 20M cycle cap from short timeout
        let mut low_timeout_order = ctx
            .generate_loop_order(
                OrderParams {
                    order_index: 1,
                    min_price: parse_ether("100.0").unwrap(), // High price but will be capped by very short timeout
                    max_price: parse_ether("100.0").unwrap(),
                    timeout: 30, // Very short timeout = very low deadline cap (30s * 1000khz = 30M cycles)
                    lock_timeout: 2, // Also set short lock_timeout
                    ..Default::default()
                },
                5_000_000,
            ) // 5M cycles - should exceed the 20M cycle limit
            .await;

        // Order 2: Long timeout = high deadline cap (should succeed and NOT reuse low-limit cache)
        // Same cycle count but much higher exec limit due to longer timeout
        let mut high_timeout_order = ctx
            .generate_loop_order(
                OrderParams {
                    order_index: 2,
                    min_price: parse_ether("100.0").unwrap(), // Same high price but much longer timeout
                    max_price: parse_ether("100.0").unwrap(),
                    timeout: 3600, // Much longer timeout = high deadline cap (3600s * 1000khz = 3.6B cycles)
                    lock_timeout: 3000, // Also set long lock_timeout
                    ..Default::default()
                },
                5_000_000,
            ) // Same 5M cycles - should be under the 3B cycle limit
            .await;

        // Process short timeout order first - this should hit session limit and cache the Skip result
        let result1 = ctx.picker.price_order(&mut low_timeout_order).await;
        assert!(matches!(result1, Ok(OrderPricingOutcome::Skip)));

        // Process long timeout order second - this should NOT reuse the low-limit cached result
        // It should succeed with its own higher exec limit via a new preflight call
        let result2 = ctx.picker.price_order(&mut high_timeout_order).await;
        assert!(matches!(result2, Ok(OrderPricingOutcome::Lock { .. })));

        // We expect 2 preflight calls since the orders have different deadline-based exec limits
        let preflight_calls = mock_prover.get_preflight_calls();
        assert_eq!(
            preflight_calls.len(),
            1,
            "Should have exactly 1 preflight call due to preflight result caching that avoids redundant execution.",
        );

        Ok(())
    }

    #[tokio::test]
    #[traced_test]
    async fn test_concurrent_preflights_with_cancellation() -> Result<()> {
        let mock_prover = Arc::new(MockPreflightTracker::new());
        let image_id = Digest::from(LOOP_ID).to_string();
        mock_prover.upload_image(&image_id, LOOP_ELF.to_vec()).await.unwrap();

        let config = ConfigLock::default();
        {
            config.load_write().unwrap().market.mcycle_price = "0.0000001".into();
        }
        let ctx = PickerTestCtxBuilder::default()
            .with_prover(mock_prover.clone())
            .with_config(config)
            .build()
            .await;

        // Create two orders with same program+input for same cache key
        let order_a = ctx
            .generate_loop_order(
                OrderParams {
                    order_index: 1,
                    min_price: parse_ether("100.0").unwrap(),
                    max_price: parse_ether("100.0").unwrap(),
                    timeout: 3600,
                    lock_timeout: 3000,
                    ..Default::default()
                },
                5_000_000,
            )
            .await;

        let order_b = ctx
            .generate_loop_order(
                OrderParams {
                    order_index: 2,
                    min_price: parse_ether("100.0").unwrap(),
                    max_price: parse_ether("100.0").unwrap(),
                    timeout: 3600,
                    lock_timeout: 3000,
                    ..Default::default()
                },
                5_000_000,
            )
            .await;

        // Create cancellation tokens
        let cancel_token_a = CancellationToken::new();
        let cancel_token_b = CancellationToken::new();

        // Save order IDs before moving into tasks
        let order_a_id = order_a.id();
        let _order_b_id = order_b.id();

        // Start both preflights concurrently with a slight stagger
        let cancel_a_clone = cancel_token_a.clone();
        let picker_a = ctx.picker.clone();
        let task_a = tokio::spawn(async move {
            picker_a.price_order_and_update_state(order_a, cancel_token_a).await
        });

        // Small delay to ensure task A starts first
        tokio::time::sleep(Duration::from_millis(10)).await;

        let picker_b = ctx.picker.clone();
        let task_b = tokio::spawn(async move {
            picker_b.price_order_and_update_state(order_b, cancel_token_b).await
        });

        // Wait for task A to start its preflight before cancelling
        loop {
            tokio::time::sleep(Duration::from_millis(10)).await;
            if logs_contain(&format!("Starting preflight of {order_a_id}")) {
                // Sleep to wait for B to wait on this preflight
                tokio::time::sleep(Duration::from_millis(20)).await;
                break;
            }
        }

        // Cancel task A now that we know it has started preflight
        cancel_a_clone.cancel();

        // Wait for both tasks to complete
        let result_a = task_a.await.unwrap();
        let result_b = task_b.await.unwrap();

        // Task A should have been cancelled and returned false
        assert!(!result_a, "Task A should have been cancelled");

        // Task B should have completed successfully
        assert!(result_b, "Task B should have completed successfully");

        // Check that the cancellation was logged
        assert!(logs_contain("Order pricing cancelled during pricing for order"));

        // Verify that preflights are cached to avoid redundant execution
        // Both orders should reuse the same preflight result due to caching
        let preflight_calls = mock_prover.get_preflight_calls();
        assert_eq!(preflight_calls.len(), 1, "Should have exactly 1 preflight call due to caching");

        Ok(())
    }

    // Unit tests for calculate_exec_limits function

    /// Helper to parse stake token amounts (6 decimals) instead of ETH (18 decimals)
    fn parse_stake_tokens(amount: &str) -> U256 {
        parse_units(amount, 6).unwrap().into()
    }

    #[tokio::test]
    async fn test_calculate_exec_limits_eth_higher_than_stake() {
        let market_config = crate::config::MarketConf {
            mcycle_price: "0.001".to_string(),          // 0.01 ETH per mcycle
            mcycle_price_stake_token: "10".to_string(), // 10 stake tokens per mcycle
            max_mcycle_limit: None,
            peak_prove_khz: None,
            priority_requestor_addresses: None,
            ..Default::default()
        };

        let ctx = PickerTestCtxBuilder::default()
            .with_config({
                let config = ConfigLock::default();
                config.load_write().unwrap().market = market_config;
                config
            })
            .build()
            .await;

        let gas_cost = parse_ether("0.001").unwrap(); // 0.001 ETH gas cost

        let order = ctx
            .generate_next_order(OrderParams {
                fulfillment_type: FulfillmentType::LockAndFulfill,
                max_price: parse_ether("0.05").unwrap(), // 0.05 ETH max price
                lock_stake: parse_stake_tokens("100"),   // 100 stake tokens
                lock_timeout: 900,                       // lock timeout
                timeout: 1200,                           // order timeout
                ..Default::default()
            })
            .await;

        // For lock and fulfill, if the exec limit based on ETH is higher than the exec
        // limit based on stake, we should use the ETH limit.
        let (preflight_limit, prove_limit) =
            ctx.picker.calculate_exec_limits(&order, gas_cost).unwrap();

        // ETH based: (0.05 ETH - 0.001 ETH) * 1M / 0.001 ETH/mcycle = 49M cycles
        // Stake based: (100 stake tokens - 20% stake burn) * 1M / 10 stake_tokens/mcycle = 8M cycles
        // ETH-based is higher, so both should use ETH-based limit

        assert_eq!(preflight_limit, 49_000_000u64);
        assert_eq!(prove_limit, 49_000_000u64);
    }

    #[tokio::test]
    async fn test_calculate_exec_limits_stake_higher_than_eth_exposes_bug() {
        let market_config = crate::config::MarketConf {
            mcycle_price: "0.1".to_string(), // 0.1 ETH per mcycle (expensive)
            mcycle_price_stake_token: "1".to_string(), // 1 stake token per mcycle (cheaper)
            max_mcycle_limit: None,
            peak_prove_khz: None,
            priority_requestor_addresses: None,
            ..Default::default()
        };

        let ctx = PickerTestCtxBuilder::default()
            .with_config({
                let config = ConfigLock::default();
                config.load_write().unwrap().market = market_config;
                config
            })
            .build()
            .await;

        let gas_cost = parse_ether("0.001").unwrap();

        let order = ctx
            .generate_next_order(OrderParams {
                fulfillment_type: FulfillmentType::LockAndFulfill,
                max_price: parse_ether("0.05").unwrap(), // 0.05 ETH max price
                lock_stake: parse_stake_tokens("1000"),  // 1000 stake tokens
                lock_timeout: 900,
                timeout: 1200,
                ..Default::default()
            })
            .await;

        let (preflight_limit, prove_limit) =
            ctx.picker.calculate_exec_limits(&order, gas_cost).unwrap();

        // ETH based: (0.05 ETH - 0.001 ETH) * 1M / 0.1 ETH/mcycle = 490k cycles
        // Stake based: (1000 stake tokens - 20% burn) * 1M / 1 stake_token/mcycle = 800M cycles
        // Stake-based is higher, demonstrating the bug where preflight != prove limits

        let stake_reward_tokens = order
            .request
            .offer
            .stake_reward_if_locked_and_not_fulfilled()
            .div_ceil(U256::from(1_000_000));
        let stake_based_limit: u64 = stake_reward_tokens
            .saturating_mul(U256::from(1_000_000))
            .div_ceil(U256::from(1))
            .try_into()
            .unwrap();
        assert_eq!(preflight_limit, stake_based_limit);
        assert_eq!(prove_limit, 490_000u64);
    }

    #[traced_test]
    #[tokio::test]
    async fn test_calculate_exec_limits_fulfill_after_expire_stake_only() {
        let market_config = crate::config::MarketConf {
            mcycle_price: "0.0134".to_string(), // Won't be used for FulfillAfterLockExpire
            mcycle_price_stake_token: "0.1".to_string(), // 0.1 stake per mcycle
            max_mcycle_limit: None,
            peak_prove_khz: None,
            priority_requestor_addresses: None,
            ..Default::default()
        };

        let ctx = PickerTestCtxBuilder::default()
            .with_config({
                let config = ConfigLock::default();
                config.load_write().unwrap().market = market_config;
                config
            })
            .build()
            .await;

        let gas_cost = parse_ether("0.001").unwrap();

        let order = ctx
            .generate_next_order(OrderParams {
                fulfillment_type: FulfillmentType::FulfillAfterLockExpire,
                max_price: parse_ether("1.0").unwrap(), // Won't be used
                lock_stake: parse_stake_tokens("100"),  // 100 stake tokens
                lock_timeout: 900,
                timeout: 1200,
                ..Default::default()
            })
            .await;

        let (preflight_limit, prove_limit) =
            ctx.picker.calculate_exec_limits(&order, gas_cost).unwrap();

        // Should only use stake-based pricing for FulfillAfterLockExpire
        // Stake based: (100 stake tokens - 20% burn) / 0.1 stake tokens per mcycle = 80M cycles
        let stake_reward_tokens = order.request.offer.stake_reward_if_locked_and_not_fulfilled();
        tracing::info!("Stake reward tokens: {stake_reward_tokens}");
        let stake_based_limit: u64 = stake_reward_tokens
            .saturating_mul(U256::from(1_000_000))
            .div_ceil(parse_stake_tokens("0.1"))
            .try_into()
            .unwrap();

        assert_eq!(preflight_limit, stake_based_limit);
        assert_eq!(prove_limit, stake_based_limit);
    }

    #[tokio::test]
    async fn test_calculate_exec_limits_max_mcycle_cap() {
        let market_config = crate::config::MarketConf {
            mcycle_price: "0.01".to_string(),
            mcycle_price_stake_token: "0.1".to_string(),
            max_mcycle_limit: Some(20), // 20 mcycle limit
            peak_prove_khz: None,
            priority_requestor_addresses: None,
            ..Default::default()
        };

        let ctx = PickerTestCtxBuilder::default()
            .with_config({
                let config = ConfigLock::default();
                config.load_write().unwrap().market = market_config;
                config
            })
            .build()
            .await;

        let gas_cost = parse_ether("0.001").unwrap();

        let order = ctx
            .generate_next_order(OrderParams {
                fulfillment_type: FulfillmentType::LockAndFulfill,
                max_price: parse_ether("10.0").unwrap(), // Very high price
                lock_stake: parse_stake_tokens("1000.0"), // Very high stake
                lock_timeout: 900,
                timeout: 1200,
                ..Default::default()
            })
            .await;

        let (preflight_limit, prove_limit) =
            ctx.picker.calculate_exec_limits(&order, gas_cost).unwrap();

        // Should be capped at 20M cycles regardless of high prices
        let expected_cycles = 20_000_000u64;

        assert_eq!(preflight_limit, expected_cycles);
        assert_eq!(prove_limit, expected_cycles);
    }

    #[tokio::test]
    async fn test_calculate_exec_limits_priority_requestor_unlimited() {
        let priority_address = address!("1234567890123456789012345678901234567890");
        let market_config = crate::config::MarketConf {
            mcycle_price: "0.01".to_string(),
            mcycle_price_stake_token: "0.1".to_string(),
            max_mcycle_limit: Some(5), // Low limit normally
            peak_prove_khz: None,
            priority_requestor_addresses: Some(vec![priority_address]),
            ..Default::default()
        };

        let ctx = PickerTestCtxBuilder::default()
            .with_config({
                let config = ConfigLock::default();
                config.load_write().unwrap().market = market_config;
                config
            })
            .build()
            .await;

        let gas_cost = parse_ether("0.001").unwrap();

        let mut order = ctx
            .generate_next_order(OrderParams {
                fulfillment_type: FulfillmentType::LockAndFulfill,
                max_price: parse_ether("1.0").unwrap(),
                lock_stake: parse_stake_tokens("100.0"),
                lock_timeout: 900,
                timeout: 1200,
                ..Default::default()
            })
            .await;

        // Set the client address to the priority address
        order.request.id = RequestId::new(priority_address, 1).into();

        let (preflight_limit, prove_limit) =
            ctx.picker.calculate_exec_limits(&order, gas_cost).unwrap();

        // Priority requestors ignore max_mcycle_limit but use different calculations for preflight vs prove
        // For LockAndFulfill orders: preflight uses higher limit (stake), prove uses ETH-based
        assert_eq!(preflight_limit, 800_000_000u64); // Stake-based calculation
        assert_eq!(prove_limit, 99_900_000u64); // ETH-based calculation
    }

    #[tokio::test]
    async fn test_calculate_exec_limits_timing_constraints() {
        let market_config = crate::config::MarketConf {
            mcycle_price: "0.01".to_string(),
            mcycle_price_stake_token: "0.1".to_string(),
            max_mcycle_limit: None,
            peak_prove_khz: Some(1000), // 1M cycles per second
            priority_requestor_addresses: None,
            ..Default::default()
        };

        let ctx = PickerTestCtxBuilder::default()
            .with_config({
                let config = ConfigLock::default();
                config.load_write().unwrap().market = market_config;
                config
            })
            .build()
            .await;

        let gas_cost = parse_ether("0.001").unwrap();

        let order = ctx
            .generate_next_order(OrderParams {
                fulfillment_type: FulfillmentType::LockAndFulfill,
                max_price: parse_ether("10.0").unwrap(), // High price that would normally allow many cycles
                lock_stake: parse_stake_tokens("100.0"), // High stake
                lock_timeout: 60,                        // 60 second lock timeout
                timeout: 120,                            // 120 second order timeout
                ..Default::default()
            })
            .await;

        let (preflight_limit, prove_limit) =
            ctx.picker.calculate_exec_limits(&order, gas_cost).unwrap();

        // Should be limited by timing constraints
        // Prove window: 60 seconds -> 60M cycles max
        // Both should be capped at 60M cycles despite high prices
        let expected_cycles = 60_000_000u64;

        assert_eq!(preflight_limit, expected_cycles);
        assert_eq!(prove_limit, expected_cycles);
    }

    #[tokio::test]
    async fn test_calculate_exec_limits_zero_stake_price_unlimited() {
        let market_config = crate::config::MarketConf {
            mcycle_price: "0.01".to_string(),
            mcycle_price_stake_token: "0".to_string(), // Zero stake price
            max_mcycle_limit: None,
            peak_prove_khz: None,
            priority_requestor_addresses: None,
            ..Default::default()
        };

        let ctx = PickerTestCtxBuilder::default()
            .with_config({
                let config = ConfigLock::default();
                config.load_write().unwrap().market = market_config;
                config
            })
            .build()
            .await;

        let gas_cost = parse_ether("0.001").unwrap();

        let order = ctx
            .generate_next_order(OrderParams {
                fulfillment_type: FulfillmentType::FulfillAfterLockExpire,
                max_price: parse_ether("1.0").unwrap(),
                lock_stake: parse_stake_tokens("10.0"),
                lock_timeout: 900,
                timeout: 1200,
                ..Default::default()
            })
            .await;

        let (preflight_limit, prove_limit) =
            ctx.picker.calculate_exec_limits(&order, gas_cost).unwrap();

        // Should be unlimited (u64::MAX) when stake price is zero
        assert_eq!(preflight_limit, u64::MAX);
        assert_eq!(prove_limit, u64::MAX);
    }

    #[tokio::test]
    async fn test_calculate_exec_limits_very_short_deadline() {
        let market_config = crate::config::MarketConf {
            mcycle_price: "0.01".to_string(),
            mcycle_price_stake_token: "0.1".to_string(),
            max_mcycle_limit: None,
            peak_prove_khz: Some(1000), // 1M cycles per second
            priority_requestor_addresses: None,
            ..Default::default()
        };

        let ctx = PickerTestCtxBuilder::default()
            .with_config({
                let config = ConfigLock::default();
                config.load_write().unwrap().market = market_config;
                config
            })
            .build()
            .await;

        let gas_cost = parse_ether("0.001").unwrap();

        let order = ctx
            .generate_next_order(OrderParams {
                fulfillment_type: FulfillmentType::LockAndFulfill,
                max_price: parse_ether("1.0").unwrap(), // High price
                lock_stake: parse_stake_tokens("10.0"), // High stake
                lock_timeout: 1,                        // 1 second lock timeout (very short!)
                timeout: 2,                             // 2 second order timeout
                ..Default::default()
            })
            .await;

        let (preflight_limit, prove_limit) =
            ctx.picker.calculate_exec_limits(&order, gas_cost).unwrap();

        // Should be limited by very short deadline: 1 second = 1M cycles
        let expected_cycles = 1_000_000u64;

        assert_eq!(preflight_limit, expected_cycles);
        assert_eq!(prove_limit, expected_cycles);
    }

    #[tokio::test]
    async fn test_calculate_exec_limits_zero_mcycle_price_unlimited() {
        let market_config = crate::config::MarketConf {
            mcycle_price: "0".to_string(), // Zero ETH price
            mcycle_price_stake_token: "0.1".to_string(),
            max_mcycle_limit: None,
            peak_prove_khz: None,
            priority_requestor_addresses: None,
            ..Default::default()
        };

        let ctx = PickerTestCtxBuilder::default()
            .with_config({
                let config = ConfigLock::default();
                config.load_write().unwrap().market = market_config;
                config
            })
            .build()
            .await;

        let gas_cost = parse_ether("0.001").unwrap();

        let order = ctx
            .generate_next_order(OrderParams {
                fulfillment_type: FulfillmentType::LockAndFulfill,
                max_price: parse_ether("1.0").unwrap(),
                lock_stake: parse_stake_tokens("10.0"),
                lock_timeout: 60,
                timeout: 120,
                ..Default::default()
            })
            .await;

        let (preflight_limit, prove_limit) =
            ctx.picker.calculate_exec_limits(&order, gas_cost).unwrap();

        // Should be unlimited (u64::MAX) when ETH mcycle_price is zero
        assert_eq!(preflight_limit, u64::MAX);
        assert_eq!(prove_limit, u64::MAX);
    }

    #[tokio::test]
    #[traced_test]
    async fn test_zero_mcycle_price_order_processing() {
        let config = ConfigLock::default();
        {
            config.load_write().unwrap().market.mcycle_price = "0".into();
        }
        let mut ctx = PickerTestCtxBuilder::default().with_config(config).build().await;

        let order = ctx.generate_next_order(Default::default()).await;

        let _request_id =
            ctx.boundless_market.submit_request(&order.request, &ctx.signer(0)).await.unwrap();

        let locked = ctx.picker.price_order_and_update_state(order, CancellationToken::new()).await;
        assert!(locked);

        let priced_order = ctx.priced_orders_rx.try_recv().unwrap();
        assert_eq!(priced_order.target_timestamp, Some(0));
    }

    #[tokio::test]
    #[traced_test]
    async fn test_zero_stake_price_order_processing() {
        let config = ConfigLock::default();
        {
            config.load_write().unwrap().market.mcycle_price_stake_token = "0".into();
        }
        let mut ctx = PickerTestCtxBuilder::default().with_config(config).build().await;

        let order = ctx
            .generate_next_order(OrderParams {
                fulfillment_type: FulfillmentType::FulfillAfterLockExpire,
                ..Default::default()
            })
            .await;

        let _request_id =
            ctx.boundless_market.submit_request(&order.request, &ctx.signer(0)).await.unwrap();

        let locked = ctx.picker.price_order_and_update_state(order, CancellationToken::new()).await;
        assert!(locked);

        let priced_order = ctx.priced_orders_rx.try_recv().unwrap();
        assert!(priced_order.target_timestamp.is_some());
    }
}<|MERGE_RESOLUTION|>--- conflicted
+++ resolved
@@ -44,16 +44,11 @@
 };
 use anyhow::{Context, Result};
 use boundless_market::{
-<<<<<<< HEAD
-    contracts::{boundless_market::BoundlessMarketService, RequestError, RequestInputType},
-    selector::{is_shrink_bitvm2_selector, SupportedSelectors},
-=======
     contracts::{
         boundless_market::BoundlessMarketService, FulfillmentData, PredicateType, RequestError,
         RequestInputType,
     },
-    selector::SupportedSelectors,
->>>>>>> 7864baab
+    selector::{is_shrink_bitvm2_selector, SupportedSelectors},
 };
 use moka::future::Cache;
 use thiserror::Error;
@@ -516,13 +511,8 @@
             let prover = self.prover.clone();
             let config = self.config.clone();
             let request = order.request.clone();
-<<<<<<< HEAD
-            let order_id_clone: String = order_id.clone();
-            let cache_key_clone = cache_key.clone();
-=======
             let order_id_clone = order_id.clone();
             let cache_key_clone: PreflightCacheKey = cache_key.clone();
->>>>>>> 7864baab
 
             let cache_cloned = self.preflight_cache.clone();
             let result = tokio::task::spawn(async move {
@@ -684,16 +674,6 @@
         }
 
         // Validate the predicates:
-<<<<<<< HEAD
-        if !order
-            .request
-            .requirements
-            .predicate
-            .eval(Digest::from(order.request.requirements.imageId.0), journal.clone())
-        {
-            tracing::info!("Order {order_id} predicate check failed, skipping");
-            return Ok(Skip);
-=======
         match order.request.requirements.predicate.predicateType {
             PredicateType::ClaimDigestMatch => {
                 tracing::info!("Skip order {order_id} predicate match: ClaimDigestMatch");
@@ -715,7 +695,6 @@
                     return Ok(Skip);
                 }
             }
->>>>>>> 7864baab
         }
 
         self.evaluate_order(order, &proof_res, order_gas_cost, lock_expired).await
