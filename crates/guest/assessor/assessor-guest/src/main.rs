// Copyright 2025 RISC Zero, Inc.
//
// Use of this source code is governed by the Business Source License
// as found in the LICENSE-BSL file.

#![no_main]
#![no_std]

extern crate alloc;
use alloc::vec::Vec;
use alloy_primitives::{Address, U256};
use alloy_sol_types::{SolStruct, SolValue};
use boundless_assessor::{process_tree, AssessorInput};
use boundless_market::contracts::{
    AssessorCallback, AssessorCommitment, AssessorJournal, AssessorSelector, RequestId,
    UNSPECIFIED_SELECTOR,
};
use risc0_zkvm::{
    guest::env,
    sha::{Digest, Digestible},
};

risc0_zkvm::guest::entry!(main);

fn main() {
    let bytes = env::read_frame();
    let input = AssessorInput::decode(&bytes).expect("failed to deserialize input");

    // Ensure that the number of fills is within the bounds of the supported max set size.
    // This limitation is imposed by the Selector struct, which uses a u16 to store the index of the
    // fill in the set.
    if input.fills.len() >= u16::MAX.into() {
        panic!("too many fills: {}", input.fills.len());
    }

    // list of ReceiptClaim digests used as leaves in the aggregation set
    let mut leaves: Vec<Digest> = Vec::with_capacity(input.fills.len());
    // sparse list of callbacks to be recorded in the journal
    let mut callbacks: Vec<AssessorCallback> = Vec::<AssessorCallback>::new();
    // list of optional Selectors specified as part of the requests requirements
    let mut selectors = Vec::<AssessorSelector>::new();
    // list of predicate types used to verify the requirements of each request
    let mut predicate_types = Vec::with_capacity(input.fills.len());

    let eip_domain_separator = input.domain.alloy_struct();
    // For each fill we
    // - verify the request's signature
    // - evaluate the request's requirements
    // - verify the integrity of its claim
    // - record the callback if it exists
    // - record the selector if it is present
    // We additionally collect the request and claim digests.
    for (index, fill) in input.fills.iter().enumerate() {
        // Attempt to decode the request ID. If this fails, there may be flags that are not handled
        // by this guest. This check is not strictly needed, but reduces the chance of accidentally
        // failing to enforce a constraint.
        RequestId::try_from(fill.request.id).unwrap();
        predicate_types.push(fill.request.requirements.predicate.predicateType);

        // ECDSA signatures are always checked here.
        // Smart contract signatures (via EIP-1271) are checked on-chain either when a request is locked,
        // or when an unlocked request is priced and fulfilled
        let request_digest: [u8; 32] = if fill.request.is_smart_contract_signed() {
            fill.request.eip712_signing_hash(&eip_domain_separator).into()
        } else {
            fill.verify_signature(&eip_domain_separator).expect("signature does not verify")
        };
        fill.evaluate_requirements().expect("requirements not met");
<<<<<<< HEAD
        env::verify_integrity(&fill.receipt_claim()).expect("claim integrity check failed");
        let claim_digest = fill.claim_digest();
=======
        let claim_digest = fill.claim_digest().expect("failed to get claim digest");
>>>>>>> 50167b36
        let commit = AssessorCommitment {
            index: U256::from(index),
            id: fill.request.id,
            requestDigest: request_digest.into(),
            claimDigest: <[u8; 32]>::from(claim_digest).into(),
        }
        .eip712_hash_struct();
        leaves.push(Digest::from_bytes(*commit));
        if fill.request.requirements.callback.addr != Address::ZERO {
            callbacks.push(AssessorCallback {
                index: index.try_into().expect("callback index overflow"),
                addr: fill.request.requirements.callback.addr,
                gasLimit: fill.request.requirements.callback.gasLimit,
            });
        }
        if fill.request.requirements.selector != UNSPECIFIED_SELECTOR {
            selectors.push(AssessorSelector {
                index: index.try_into().expect("selector index overflow"),
                value: fill.request.requirements.selector,
            });
        }
    }

    // compute the merkle root of the commitments
    let root = process_tree(leaves);

    let journal = AssessorJournal {
        callbacks,
        selectors,
        predicateTypes: predicate_types,
        root: <[u8; 32]>::from(root).into(),
        prover: input.prover_address,
    };

    env::commit_slice(&journal.abi_encode());
}<|MERGE_RESOLUTION|>--- conflicted
+++ resolved
@@ -66,12 +66,7 @@
             fill.verify_signature(&eip_domain_separator).expect("signature does not verify")
         };
         fill.evaluate_requirements().expect("requirements not met");
-<<<<<<< HEAD
-        env::verify_integrity(&fill.receipt_claim()).expect("claim integrity check failed");
-        let claim_digest = fill.claim_digest();
-=======
         let claim_digest = fill.claim_digest().expect("failed to get claim digest");
->>>>>>> 50167b36
         let commit = AssessorCommitment {
             index: U256::from(index),
             id: fill.request.id,
