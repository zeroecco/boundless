--- conflicted
+++ resolved
@@ -716,19 +716,11 @@
             let session_info = execute(&request).await?;
             let journal = session_info.journal.bytes;
 
-<<<<<<< HEAD
-            // TODO(ec2): need to calculate the claim digest here.
-            if !request.requirements.predicate.eval(request.requirements.imageId, &journal) {
-                tracing::error!("Predicate evaluation failed for request");
-                bail!("Predicate evaluation failed");
-            }
-=======
             // TODO(ec2): how do we check this?
             // if !request.requirements.predicate.eval(request.requirements.imageId, &journal) {
             //     tracing::error!("Predicate evaluation failed for request");
             //     bail!("Predicate evaluation failed");
             // }
->>>>>>> 7864baab
 
             tracing::info!("Successfully executed request 0x{:x}", request.id);
             tracing::debug!("Journal: {:?}", journal);
