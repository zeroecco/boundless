--- conflicted
+++ resolved
@@ -46,12 +46,8 @@
 use alloy::{
     network::Ethereum,
     primitives::{
-<<<<<<< HEAD
         aliases::U96,
         utils::{format_ether, parse_ether, parse_units},
-=======
-        utils::{format_ether, parse_ether},
->>>>>>> fa5f8c6d
         Address, Bytes, FixedBytes, TxKind, B256, U256,
     },
     providers::{network::EthereumWallet, Provider, ProviderBuilder},
@@ -516,7 +512,6 @@
             Ok(())
         }
         AccountCommands::DepositStake { amount } => {
-<<<<<<< HEAD
             let chain_id: u64 = boundless_market.get_chain_id().await?;
             let (parsed_amount, t): (U256, &str) = if chain_id == 8453 {
                 (
@@ -536,10 +531,6 @@
             };
             tracing::info!("Depositing {amount} {t} as stake");
             match boundless_market.deposit_stake_with_permit(parsed_amount, &private_key).await {
-=======
-            tracing::info!("Depositing {} HP as stake", format_ether(*amount));
-            match client.boundless_market.deposit_stake_with_permit(*amount, &private_key).await {
->>>>>>> fa5f8c6d
                 Ok(_) => {
                     tracing::info!("Successfully deposited {amount} {t} as stake");
                     Ok(())
@@ -557,7 +548,6 @@
             }
         }
         AccountCommands::WithdrawStake { amount } => {
-<<<<<<< HEAD
             let chain_id: u64 = boundless_market.get_chain_id().await?;
             let (parsed_amount, t): (U256, &str) = if chain_id == 8453 {
                 (
@@ -578,11 +568,6 @@
             tracing::info!("Withdrawing {amount} {t} from stake");
             boundless_market.withdraw_stake(parsed_amount).await?;
             tracing::info!("Successfully withdrew {amount} {t} from stake");
-=======
-            tracing::info!("Withdrawing {} HP from stake", format_ether(*amount));
-            client.boundless_market.withdraw_stake(*amount).await?;
-            tracing::info!("Successfully withdrew {} HP from stake", format_ether(*amount));
->>>>>>> fa5f8c6d
             Ok(())
         }
         AccountCommands::StakeBalance { address } => {
