--- conflicted
+++ resolved
@@ -14,11 +14,7 @@
 
 use super::{Adapt, Layer, RequestParams};
 use crate::{
-<<<<<<< HEAD
-    contracts::{Offer, PredicateType, ProofRequest, RequestId, RequestInput, Requirements},
-=======
     contracts::{FulfillmentData, Offer, ProofRequest, RequestId, RequestInput, Requirements},
->>>>>>> 7864baab
     util::now_timestamp,
 };
 use anyhow::{bail, Context};
@@ -133,19 +129,12 @@
         let request_id = self.require_request_id().context("failed to build request")?.clone();
 
         // As an extra consistency check. verify the journal satisfies the required predicate.
-<<<<<<< HEAD
-        // TODO(ec2): need to properly eval
-        if requirements.predicate.predicateType != PredicateType::ClaimDigestMatch {
-            if let Some(ref journal) = self.journal {
-                if !requirements.predicate.eval(Digest::from(requirements.imageId.0), journal) {
-=======
         if let Some(ref journal) = self.journal {
             if let Some(image_id) = self.image_id {
                 let fulfillment_data =
                     FulfillmentData::from_image_id_and_journal(image_id, journal.bytes.clone());
                 // TODO(ec2): fixme
                 if !requirements.predicate.eval(&fulfillment_data) {
->>>>>>> 7864baab
                     bail!("journal in request builder does not match requirements predicate; check request parameters.\npredicate = {:?}\njournal = 0x{}", requirements.predicate, hex::encode(journal));
                 }
             }
