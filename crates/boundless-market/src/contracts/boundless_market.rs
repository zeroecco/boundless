--- conflicted
+++ resolved
@@ -536,70 +536,6 @@
         Ok(log.inner.data)
     }
 
-<<<<<<< HEAD
-=======
-    /// Fulfill a request by delivering the proof for the application.
-    ///
-    /// Upon proof verification, the prover is paid as long as the requirements are met, including:
-    ///
-    /// * Seal for the assessor proof is valid, verifying that the order's requirements are met.
-    /// * The order has not expired.
-    /// * The order is not locked by a different prover.
-    /// * A prover has not been paid for the job already.
-    /// * If not locked, the client has sufficient funds.
-    pub async fn fulfill(
-        &self,
-        fulfillment: &Fulfillment,
-        assessor_fill: AssessorReceipt,
-    ) -> Result<(), MarketError> {
-        tracing::trace!("Calling fulfill({:x?},{:x?})", fulfillment, assessor_fill);
-        let call = self.instance.fulfill(fulfillment.clone(), assessor_fill).from(self.caller);
-        let pending_tx = call.send().await?;
-        tracing::debug!("Broadcasting tx {}", pending_tx.tx_hash());
-
-        let receipt = self.get_receipt_with_retry(pending_tx).await?;
-
-        tracing::info!(
-            "Submitted proof for request {:x}: {:x}",
-            fulfillment.id,
-            receipt.transaction_hash
-        );
-
-        Ok(())
-    }
-
-    /// Fulfill a request by delivering the proof for the application and withdraw from the prover balance.
-    ///
-    /// Upon proof verification, the prover is paid as long as the requirements are met, including:
-    ///
-    /// * Seal for the assessor proof is valid, verifying that the order's requirements are met.
-    /// * The order has not expired.
-    /// * The order is not locked by a different prover.
-    /// * A prover has not been paid for the job already.
-    /// * If not locked, the client has sufficient funds.
-    pub async fn fulfill_and_withdraw(
-        &self,
-        fulfillment: &Fulfillment,
-        assessor_fill: AssessorReceipt,
-    ) -> Result<(), MarketError> {
-        tracing::trace!("Calling fulfillAndWithdraw({:x?},{:x?})", fulfillment, assessor_fill);
-        let call =
-            self.instance.fulfillAndWithdraw(fulfillment.clone(), assessor_fill).from(self.caller);
-        let pending_tx = call.send().await?;
-        tracing::debug!("Broadcasting tx {}", pending_tx.tx_hash());
-
-        let receipt = self.get_receipt_with_retry(pending_tx).await?;
-
-        tracing::info!(
-            "Submitted proof for request {:x}: {:x}",
-            fulfillment.id,
-            receipt.transaction_hash
-        );
-
-        Ok(())
-    }
-
->>>>>>> 3c4d0920
     /// Fulfill a batch of requests by delivering the proof for each application.
     ///
     /// See [BoundlessMarketService::fulfill] for more details.
@@ -609,15 +545,9 @@
         assessor_fill: AssessorReceipt,
     ) -> Result<(), MarketError> {
         let fill_ids = fulfillments.iter().map(|fill| fill.id).collect::<Vec<_>>();
-<<<<<<< HEAD
-        tracing::debug!("Calling fulfill({fulfillments:?}, {assessor_fill:?})");
+        tracing::trace!("Calling fulfill({fulfillments:?}, {assessor_fill:?})");
         let call = self.instance.fulfill(fulfillments, assessor_fill).from(self.caller);
-        tracing::debug!("Calldata: {:x}", call.calldata());
-=======
-        tracing::trace!("Calling fulfillBatch({fulfillments:?}, {assessor_fill:?})");
-        let call = self.instance.fulfillBatch(fulfillments, assessor_fill).from(self.caller);
         tracing::trace!("Calldata: {:x}", call.calldata());
->>>>>>> 3c4d0920
         let pending_tx = call.send().await?;
         tracing::debug!("Broadcasting tx {}", pending_tx.tx_hash());
 
@@ -637,16 +567,9 @@
         assessor_fill: AssessorReceipt,
     ) -> Result<(), MarketError> {
         let fill_ids = fulfillments.iter().map(|fill| fill.id).collect::<Vec<_>>();
-<<<<<<< HEAD
-        tracing::debug!("Calling fulfillAndWithdraw({fulfillments:?}, {assessor_fill:?})");
+        tracing::trace!("Calling fulfillAndWithdraw({fulfillments:?}, {assessor_fill:?})");
         let call = self.instance.fulfillAndWithdraw(fulfillments, assessor_fill).from(self.caller);
-        tracing::debug!("Calldata: {:x}", call.calldata());
-=======
-        tracing::trace!("Calling fulfillBatchAndWithdraw({fulfillments:?}, {assessor_fill:?})");
-        let call =
-            self.instance.fulfillBatchAndWithdraw(fulfillments, assessor_fill).from(self.caller);
         tracing::trace!("Calldata: {:x}", call.calldata());
->>>>>>> 3c4d0920
         let pending_tx = call.send().await?;
         tracing::trace!("Broadcasting tx {}", pending_tx.tx_hash());
 
@@ -667,13 +590,9 @@
         fulfillments: Vec<Fulfillment>,
         assessor_fill: AssessorReceipt,
     ) -> Result<(), MarketError> {
-<<<<<<< HEAD
-        tracing::debug!(
+        tracing::trace!(
             "Calling submitRootAndFulfill({root:?}, {seal:x}, {fulfillments:?}, {assessor_fill:?})"
         );
-=======
-        tracing::trace!("Calling submitRootAndFulfillBatch({root:?}, {seal:x}, {fulfillments:?}, {assessor_fill:?})");
->>>>>>> 3c4d0920
         let call = self
             .instance
             .submitRootAndFulfill(verifier_address, root, seal, fulfillments, assessor_fill)
@@ -698,11 +617,7 @@
         fulfillments: Vec<Fulfillment>,
         assessor_fill: AssessorReceipt,
     ) -> Result<(), MarketError> {
-<<<<<<< HEAD
-        tracing::debug!("Calling submitRootAndFulfillAndWithdraw({root:?}, {seal:x}, {fulfillments:?}, {assessor_fill:?})");
-=======
-        tracing::trace!("Calling submitRootAndFulfillBatchAndWithdraw({root:?}, {seal:x}, {fulfillments:?}, {assessor_fill:?})");
->>>>>>> 3c4d0920
+        tracing::trace!("Calling submitRootAndFulfillAndWithdraw({root:?}, {seal:x}, {fulfillments:?}, {assessor_fill:?})");
         let call = self
             .instance
             .submitRootAndFulfillAndWithdraw(
@@ -734,11 +649,7 @@
         assessor_fill: AssessorReceipt,
         priority_gas: Option<u64>,
     ) -> Result<(), MarketError> {
-<<<<<<< HEAD
-        tracing::debug!("Calling priceAndFulfill({fulfillments:?}, {assessor_fill:?})");
-=======
-        tracing::trace!("Calling priceAndFulfillBatch({fulfillments:?}, {assessor_fill:?})");
->>>>>>> 3c4d0920
+        tracing::trace!("Calling priceAndFulfill({fulfillments:?}, {assessor_fill:?})");
 
         let mut call = self
             .instance
@@ -780,13 +691,7 @@
         assessor_fill: AssessorReceipt,
         priority_gas: Option<u64>,
     ) -> Result<(), MarketError> {
-<<<<<<< HEAD
-        tracing::debug!("Calling priceAndFulfillAndWithdraw({fulfillments:?}, {assessor_fill:?})");
-=======
-        tracing::trace!(
-            "Calling priceAndFulfillBatchAndWithdraw({fulfillments:?}, {assessor_fill:?})"
-        );
->>>>>>> 3c4d0920
+        tracing::trace!("Calling priceAndFulfillAndWithdraw({fulfillments:?}, {assessor_fill:?})");
 
         let mut call = self
             .instance
